--- conflicted
+++ resolved
@@ -6,11 +6,8 @@
 - PR #252 Add `__sizeof__` method to `DeviceBuffer`
 - PR #258 Define pickling behavior for `DeviceBuffer`
 - PR #261 Add `__bytes__` method to `DeviceBuffer`
-<<<<<<< HEAD
+- PR #266 Drop `rmm.auto_device`
 - PR #268 Add Cython/Python `copy_to_host` and `to_device`
-=======
-- PR #266 Drop `rmm.auto_device`
->>>>>>> 47cb6b87
 
 ## Improvements
 

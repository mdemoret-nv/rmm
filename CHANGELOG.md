# RMM 0.13.0 (Date TBD)

## New Features

- PR #253 Add `frombytes` to convert `bytes`-like to `DeviceBuffer`
- PR #252 Add `__sizeof__` method to `DeviceBuffer`
- PR #258 Define pickling behavior for `DeviceBuffer`
- PR #261 Add `__bytes__` method to `DeviceBuffer`
- PR #262 Moved device memory resource files to `mr/device` directory
- PR #266 Drop `rmm.auto_device`
- PR #268 Add Cython/Python `copy_to_host` and `to_device`
- PR #272 Add `host_memory_resource`.
- PR #273 Moved device memory resource tests to `device/` directory.
- PR #274 Add `copy_from_host` method to `DeviceBuffer`
- PR #275 Add `copy_from_device` method to `DeviceBuffer`
- PR #283 Add random allocation benchmark.
- PR #287 Enabled CUDA CXX11 for unit tests.
- PR #292 Revamped RMM exceptions.
<<<<<<< HEAD
- PR #162 New suballocator memory_resources
- PR #314 Improve pool_memory_resource growth strategy
=======
- PR #319 Add thread_safe_resource_adaptor class.
>>>>>>> f69cb221

## Improvements

- PR #246 Type `DeviceBuffer` arguments to `__cinit__`
- PR #249 Use `DeviceBuffer` in `device_array`
- PR #255 Add standard header to all Cython files
- PR #256 Cast through `uintptr_t` to `cudaStream_t`
- PR #254 Use `const void*` in `DeviceBuffer.__cinit__`
- PR #257 Mark Cython-exposed C++ functions that raise
- PR #269 Doc sync behavior in `copy_ptr_to_host`
- PR #278 Allocate a `bytes` object to fill up with RMM log data
- PR #280 Drop allocation/deallocation of `offset`
- PR #282 `DeviceBuffer` use default constructor for size=0
- PR #296 Use CuPy's `UnownedMemory` for RMM-backed allocations
- PR #310 Improve `device_buffer` allocation logic.
- PR #309 Sync default stream in `DeviceBuffer` constructor
- PR #308 Fix typo in README

## Bug Fixes
- PR #298 Remove RMM_CUDA_TRY from cuda_event_timer destructor
- PR #299 Fix assert condition blocking debug builds
- PR #300 Fix host mr_tests compile error
- PR #312 Fix libcudf compilation errors due to explicit defaulted device_buffer constructor.


# RMM 0.12.0 (Date TBD)

## New Features

- PR #218 Add `_DevicePointer`
- PR #219 Add method to copy `device_buffer` back to host memory
- PR #222 Expose free and total memory in Python interface
- PR #235 Allow construction of `DeviceBuffer` with a `stream`

## Improvements

- PR #214 Add codeowners
- PR #226 Add some tests of the Python `DeviceBuffer`
- PR #233 Reuse the same `CUDA_HOME` logic from cuDF
- PR #234 Add missing `size_t` in `DeviceBuffer`
- PR #239 Cleanup `DeviceBuffer`'s `__cinit__`
- PR #242 Special case 0-size `DeviceBuffer` in `tobytes`
- PR #244 Explicitly force `DeviceBuffer.size` to an `int`
- PR #247 Simplify casting in `tobytes` and other cleanup

## Bug Fixes

- PR #215 Catch polymorphic exceptions by reference instead of by value
- PR #221 Fix segfault calling rmmGetInfo when uninitialized
- PR #225 Avoid invoking Python operations in c_free
- PR #230 Fix duplicate symbol issues with `copy_to_host`
- PR #232 Move `copy_to_host` doc back to header file


# RMM 0.11.0 (11 Dec 2019)

## New Features

- PR #106 Added multi-GPU initialization
- PR #167 Added value setter to `device_scalar`
- PR #163 Add Cython bindings to `device_buffer`
- PR #177 Add `__cuda_array_interface__` to `DeviceBuffer`
- PR #198 Add `rmm.rmm_cupy_allocator()`

## Improvements

- PR #161 Use `std::atexit` to finalize RMM after Python interpreter shutdown
- PR #165 Align memory resource allocation sizes to 8-byte
- PR #171 Change public API of RMM to only expose `reinitialize(...)`
- PR #175 Drop `cython` from run requirements
- PR #169 Explicit stream argument for device_buffer methods
- PR #186 Add nbytes and len to DeviceBuffer
- PR #188 Require kwargs in `DeviceBuffer`'s constructor
- PR #194 Drop unused imports from `device_buffer.pyx`
- PR #196 Remove unused CUDA conda labels
- PR #200 Simplify DeviceBuffer methods

## Bug Fixes

- PR #174 Make `device_buffer` default ctor explicit to work around type_dispatcher issue in libcudf.
- PR #170 Always build librmm and rmm, but conditionally upload based on CUDA / Python version
- PR #182 Prefix `DeviceBuffer`'s C functions
- PR #189 Drop `__reduce__` from `DeviceBuffer`
- PR #193 Remove thrown exception from `rmm_allocator::deallocate`
- PR #224 Slice the CSV log before converting to bytes


# RMM 0.10.0 (16 Oct 2019)

## New Features

- PR #99 Added `device_buffer` class
- PR #133 Added `device_scalar` class

## Improvements

- PR #123 Remove driver install from ci scripts
- PR #131 Use YYMMDD tag in nightly build
- PR #137 Replace CFFI python bindings with Cython
- PR #127 Use Memory Resource classes for allocations

## Bug Fixes

- PR #107 Fix local build generated file ownerships
- PR #110 Fix Skip Test Functionality
- PR #125 Fixed order of private variables in LogIt
- PR #139 Expose `_make_finalizer` python API needed by cuDF
- PR #142 Fix ignored exceptions in Cython
- PR #146 Fix rmmFinalize() not freeing memory pools
- PR #149 Force finalization of RMM objects before RMM is finalized (Python)
- PR #154 Set ptr to 0 on rmm::alloc error
- PR #157 Check if initialized before freeing for Numba finalizer and use `weakref` instead of `atexit`


# RMM 0.9.0 (21 Aug 2019)

## New Features

- PR #96 Added `device_memory_resource` for beginning of overhaul of RMM design
- PR #103 Add and use unified build script

## Improvements

- PR #111 Streamline CUDA_REL environment variable
- PR #113 Handle ucp.BufferRegion objects in auto_device

## Bug Fixes

   ...


# RMM 0.8.0 (27 June 2019)

## New Features

- PR #95 Add skip test functionality to build.sh

## Improvements

   ...

## Bug Fixes

- PR #92 Update docs version


# RMM 0.7.0 (10 May 2019)

## New Features

- PR #67 Add random_allocate microbenchmark in tests/performance
- PR #70 Create conda environments and conda recipes
- PR #77 Add local build script to mimic gpuCI
- PR #80 Add build script for docs

## Improvements

- PR #76 Add cudatoolkit conda dependency
- PR #84 Use latest release version in update-version CI script
- PR #90 Avoid using c++14 auto return type for thrust_rmm_allocator.h

## Bug Fixes

- PR #68 Fix signed/unsigned mismatch in random_allocate benchmark
- PR #74 Fix rmm conda recipe librmm version pinning
- PR #72 Remove unnecessary _BSD_SOURCE define in random_allocate.cpp


# RMM 0.6.0 (18 Mar 2019)

## New Features

- PR #43 Add gpuCI build & test scripts
- PR #44 Added API to query whether RMM is initialized and with what options.
- PR #60 Default to CXX11_ABI=ON

## Improvements

## Bug Fixes

- PR #58 Eliminate unreliable check for change in available memory in test
- PR #49 Fix pep8 style errors detected by flake8


# RMM 0.5.0 (28 Jan 2019)

## New Features

- PR #2 Added CUDA Managed Memory allocation mode

## Improvements

- PR #12 Enable building RMM as a submodule
- PR #13 CMake: Added CXX11ABI option and removed Travis references
- PR #16 CMake: Added PARALLEL_LEVEL environment variable handling for GTest build parallelism (matches cuDF)
- PR #17 Update README with v0.5 changes including Managed Memory support

## Bug Fixes

- PR #10 Change cnmem submodule URL to use https
- PR #15 Temporarily disable hanging AllocateTB test for managed memory
- PR #28 Fix invalid reference to local stack variable in `rmm::exec_policy`


# RMM 0.4.0 (20 Dec 2018)

## New Features

- PR #1 Spun off RMM from cuDF into its own repository.

## Improvements

- CUDF PR #472 RMM: Created centralized rmm::device_vector alias and rmm::exec_policy
- CUDF PR #465 Added templated C++ API for RMM to avoid explicit cast to `void**`

## Bug Fixes


RMM was initially implemented as part of cuDF, so we include the relevant changelog history below.

# cuDF 0.3.0 (23 Nov 2018)

## New Features

- PR #336 CSV Reader string support

## Improvements

- CUDF PR #333 Add Rapids Memory Manager documentation
- CUDF PR #321 Rapids Memory Manager adds file/line location logging and convenience macros

## Bug Fixes


# cuDF 0.2.0 and cuDF 0.1.0

These were initial releases of cuDF based on previously separate pyGDF and libGDF libraries. RMM was initially implemented as part of libGDF.<|MERGE_RESOLUTION|>--- conflicted
+++ resolved
@@ -16,12 +16,9 @@
 - PR #283 Add random allocation benchmark.
 - PR #287 Enabled CUDA CXX11 for unit tests.
 - PR #292 Revamped RMM exceptions.
-<<<<<<< HEAD
-- PR #162 New suballocator memory_resources
-- PR #314 Improve pool_memory_resource growth strategy
-=======
+- PR #162 New suballocator memory_resources.
+- PR #314 Improve pool_memory_resource growth strategy.
 - PR #319 Add thread_safe_resource_adaptor class.
->>>>>>> f69cb221
 
 ## Improvements
 

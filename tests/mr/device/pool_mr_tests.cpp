/*
 * Copyright (c) 2019, NVIDIA CORPORATION.
 *
 * Licensed under the Apache License, Version 2.0 (the "License");
 * you may not use this file except in compliance with the License.
 * You may obtain a copy of the License at
 *
 *     http://www.apache.org/licenses/LICENSE-2.0
 *
 * Unless required by applicable law or agreed to in writing, software
 * distributed under the License is distributed on an "AS IS" BASIS,
 * WITHOUT WARRANTIES OR CONDITIONS OF ANY KIND, either express or implied.
 * See the License for the specific language governing permissions and
 * limitations under the License.
 */

#include <rmm/detail/error.hpp>
#include <rmm/device_buffer.hpp>
#include <rmm/mr/device/cuda_memory_resource.hpp>
#include <rmm/mr/device/device_memory_resource.hpp>
#include <rmm/mr/device/per_device_resource.hpp>
#include <rmm/mr/device/pool_memory_resource.hpp>
#include "rmm/detail/aligned.hpp"
#include "rmm/mr/device/limiting_resource_adaptor.hpp"

#include <gtest/gtest.h>

namespace rmm {
namespace test {
namespace {
using cuda_mr     = rmm::mr::cuda_memory_resource;
using pool_mr     = rmm::mr::pool_memory_resource<rmm::mr::device_memory_resource>;
using limiting_mr = rmm::mr::limiting_resource_adaptor<rmm::mr::cuda_memory_resource>;

TEST(PoolTest, ThrowOnNullUpstream)
{
  auto construct_nullptr = []() { pool_mr mr{nullptr}; };
  EXPECT_THROW(construct_nullptr(), rmm::logic_error);
}

TEST(PoolTest, ThrowMaxLessThanInitial)
{
  // Make sure first argument is enough larger than the second that alignment rounding doesn't
  // make them equal
  auto max_less_than_initial = []() {
    pool_mr mr{rmm::mr::get_current_device_resource(), 1024, 256};
  };
  EXPECT_THROW(max_less_than_initial(), rmm::logic_error);
}

TEST(PoolTest, AllocateNinetyPercent)
{
  auto allocate_ninety = []() {
    std::size_t free{}, total{};
    std::tie(free, total) = rmm::mr::detail::available_device_memory();
    auto const ninety_percent_pool =
      rmm::detail::align_up(static_cast<std::size_t>(free * 0.9), pool_mr::allocation_alignment);
    pool_mr mr{rmm::mr::get_current_device_resource(), ninety_percent_pool};
  };
  EXPECT_NO_THROW(allocate_ninety());
}

TEST(PoolTest, TwoLargeBuffers)
{
  auto two_large = []() {
    std::size_t free{}, total{};
    std::tie(free, total) = rmm::mr::detail::available_device_memory();
    pool_mr mr{rmm::mr::get_current_device_resource()};
    auto p1 = mr.allocate(free / 4);
    auto p2 = mr.allocate(free / 4);
    mr.deallocate(p1, free / 4);
    mr.deallocate(p2, free / 4);
  };
  EXPECT_NO_THROW(two_large());
}

TEST(PoolTest, ForceGrowth)
{
  cuda_mr cuda;
  limiting_mr limiter{&cuda, 6000};
  pool_mr mr{&limiter, 0};
  EXPECT_NO_THROW(mr.allocate(1000));
  EXPECT_NO_THROW(mr.allocate(4000));
  EXPECT_NO_THROW(mr.allocate(500));
  EXPECT_THROW(mr.allocate(2000), rmm::bad_alloc);  // too much
}

TEST(PoolTest, DeletedStream)
{
<<<<<<< HEAD
  Pool mr{rmm::mr::get_current_device_resource(), 0};
  cudaStream_t stream;  // we don't use rmm::cuda_stream here to make destruction more explicit
=======
  pool_mr mr{rmm::mr::get_current_device_resource(), 0};
  cudaStream_t stream;
>>>>>>> 210c863b
  const int size = 10000;
  EXPECT_EQ(cudaSuccess, cudaStreamCreate(&stream));
  EXPECT_NO_THROW(rmm::device_buffer buff(size, stream, &mr));
  EXPECT_EQ(cudaSuccess, cudaStreamDestroy(stream));
  EXPECT_NO_THROW(mr.allocate(size));
}

// Issue #527
TEST(PoolTest, InitialAndMaxPoolSizeEqual)
{
  EXPECT_NO_THROW([]() {
    pool_mr mr(rmm::mr::get_current_device_resource(), 1000192, 1000192);
    mr.allocate(1000);
  }());
}

TEST(PoolTest, NonAlignedPoolSize)
{
  EXPECT_THROW(
    []() {
      pool_mr mr(rmm::mr::get_current_device_resource(), 1000031, 1000192);
      mr.allocate(1000);
    }(),
    rmm::logic_error);

  EXPECT_THROW(
    []() {
      pool_mr mr(rmm::mr::get_current_device_resource(), 1000192, 1000200);
      mr.allocate(1000);
    }(),
    rmm::logic_error);
}

}  // namespace
}  // namespace test
}  // namespace rmm<|MERGE_RESOLUTION|>--- conflicted
+++ resolved
@@ -87,13 +87,8 @@
 
 TEST(PoolTest, DeletedStream)
 {
-<<<<<<< HEAD
-  Pool mr{rmm::mr::get_current_device_resource(), 0};
+  pool_mr mr{rmm::mr::get_current_device_resource(), 0};
   cudaStream_t stream;  // we don't use rmm::cuda_stream here to make destruction more explicit
-=======
-  pool_mr mr{rmm::mr::get_current_device_resource(), 0};
-  cudaStream_t stream;
->>>>>>> 210c863b
   const int size = 10000;
   EXPECT_EQ(cudaSuccess, cudaStreamCreate(&stream));
   EXPECT_NO_THROW(rmm::device_buffer buff(size, stream, &mr));

/*
 * Copyright (c) 2018, NVIDIA CORPORATION.
 *
 * Licensed under the Apache License, Version 2.0 (the "License");
 * you may not use this file except in compliance with the License.
 * You may obtain a copy of the License at
 *
 *     http://www.apache.org/licenses/LICENSE-2.0
 *
 * Unless required by applicable law or agreed to in writing, software
 * distributed under the License is distributed on an "AS IS" BASIS,
 * WITHOUT WARRANTIES OR CONDITIONS OF ANY KIND, either express or implied.
 * See the License for the specific language governing permissions and
 * limitations under the License.
 */
#include "gtest/gtest.h"
#include "test_fixtures.h"
#include "rmm/rmm.h"

#include <numeric>

// Helper macros to simplify testing for success or failure
#define ASSERT_SUCCESS(res) ASSERT_EQ(RMM_SUCCESS, (res));
#define ASSERT_FAILURE(res) ASSERT_NE(RMM_SUCCESS, (res));

cudaStream_t stream;

// some useful allocation sizes
constexpr size_t size_word{4};
constexpr size_t size_kb {size_t{1}<<10};
constexpr size_t size_mb {size_t{1}<<20};
constexpr size_t size_gb {size_t{1}<<30};
constexpr size_t size_tb {size_t{1}<<40};
constexpr size_t size_pb {size_t{1}<<50};

template <typename T>
struct MemoryManagerUninitializedTest :
    public ::testing::Test {};

template <typename T>
<<<<<<< HEAD
struct MemoryManagerTest : public ::testing::Test {
  static rmmAllocationMode_t allocationMode() { return T::alloc_mode; }

  static void SetUpTestCase() {
    ASSERT_FALSE(rmmIsInitialized(0));
    ASSERT_EQ(cudaSuccess, cudaStreamCreate(&stream));
    rmmOptions_t options{};
    options.allocation_mode = allocationMode();
    ASSERT_SUCCESS(rmmInitialize(&options));
    rmmOptions_t options_set;
    // verify initialized
    ASSERT_TRUE(rmmIsInitialized(&options_set));
    // verify initialized options
    ASSERT_EQ(options_set.allocation_mode, options.allocation_mode);
    ASSERT_EQ(options_set.initial_pool_size, options.initial_pool_size);
    ASSERT_EQ(options_set.enable_logging, options.enable_logging);
  }

  static void TearDownTestCase() {
    ASSERT_SUCCESS(rmmFinalize());
    ASSERT_FALSE(rmmIsInitialized(0));
    ASSERT_EQ(cudaSuccess, cudaStreamDestroy(stream));
  }

  // some useful allocation sizes
  static const size_t size_word{4};
  static const size_t size_kb{size_t{1} << 10};
  static const size_t size_mb{size_t{1} << 20};
  static const size_t size_gb{size_t{1} << 30};
  static const size_t size_tb{size_t{1} << 40};
  static const size_t size_pb{size_t{1} << 50};
=======
struct MemoryManagerTest :
    public ::testing::Test
{
    static rmmAllocationMode_t allocationMode() { return T::alloc_mode; }

    static void SetUpTestCase() {
        ASSERT_FALSE(rmmIsInitialized(0));
        ASSERT_EQ( cudaSuccess, cudaStreamCreate(&stream) );
        rmmOptions_t options {allocationMode(), 0, false};
        ASSERT_SUCCESS( rmmInitialize(&options) );
        rmmOptions_t options_set;
        // verify initialized
        ASSERT_TRUE(rmmIsInitialized(&options_set));
        // verify initialized options
        ASSERT_EQ(options_set.allocation_mode, options.allocation_mode);
        ASSERT_EQ(options_set.initial_pool_size, options.initial_pool_size);
        ASSERT_EQ(options_set.enable_logging, options.enable_logging);
    }

    static void TearDownTestCase() {
        ASSERT_SUCCESS( rmmFinalize() );
        ASSERT_FALSE(rmmIsInitialized(0));
        ASSERT_EQ( cudaSuccess, cudaStreamDestroy(stream) );
    }
>>>>>>> bada1233
};


template <rmmAllocationMode_t mode>
struct ModeType {
    static constexpr rmmAllocationMode_t alloc_mode{mode};
};

using allocation_modes = ::testing::Types< ModeType<CudaDefaultAllocation>,
                                           ModeType<PoolAllocation>,
                                           ModeType<CudaManagedMemory>,
                                           ModeType<static_cast<rmmAllocationMode_t>(PoolAllocation | CudaManagedMemory)>
                                         >;
<<<<<<< HEAD


=======
TYPED_TEST_CASE(MemoryManagerUninitializedTest, allocation_modes);
>>>>>>> bada1233
TYPED_TEST_CASE(MemoryManagerTest, allocation_modes);

// non-fixture tests of non-initialized RMM
TYPED_TEST(MemoryManagerUninitializedTest, UninitializedAllocateFree) {
    char *a = nullptr;
    ASSERT_FAILURE(RMM_ALLOC(&a, size_kb, stream));
    ASSERT_FAILURE(RMM_FREE(a, stream));
}


// Init / Finalize tests

TYPED_TEST(MemoryManagerTest, Initialize) {

    // Initialized in Fixture class.
    rmmOptions_t options;
    ASSERT_TRUE(rmmIsInitialized(&options));

    // second initialization is no-op
    ASSERT_NO_THROW(rmmInitialize(&options));
    ASSERT_TRUE(rmmIsInitialized(&options));
}

TYPED_TEST(MemoryManagerTest, Finalize) {
    // Empty because handled in Fixture class.
}

TYPED_TEST(MemoryManagerTest, FreeInvalidPointer) {
    char *a = (char*)100;
    // TODO: no way to detect cnmem errors from RMM level,
    // hence ASSERT_SUCCESS here
    if (this->allocationMode() & PoolAllocation) {
        ASSERT_SUCCESS(RMM_FREE(a, stream));
    }
    else {
        ASSERT_FAILURE(RMM_FREE(a, stream));
    }
}

// zero size tests

TYPED_TEST(MemoryManagerTest, AllocateZeroBytes) {
    char *a = 0;
    ASSERT_SUCCESS( RMM_ALLOC(&a, 0, stream) );
}

TYPED_TEST(MemoryManagerTest, NullPtrAllocateZeroBytes) {
    char ** p{nullptr};
    ASSERT_SUCCESS( RMM_ALLOC(p, 0, stream) );
}

TYPED_TEST(MemoryManagerTest, FreeNullPtr) {
    ASSERT_SUCCESS( RMM_FREE(nullptr, stream) );
}


// Bad argument tests

TYPED_TEST(MemoryManagerTest, NullPtrInvalidArgument) {
    char ** p{nullptr};
    rmmError_t res = RMM_ALLOC(p, 4, stream);
    ASSERT_FAILURE(res);
    ASSERT_EQ(RMM_ERROR_INVALID_ARGUMENT, res);
}

// Simple allocation / free tests

TYPED_TEST(MemoryManagerTest, AllocateWord) {
    char *a = 0;
    ASSERT_SUCCESS( RMM_ALLOC(&a, size_word, stream) );
    ASSERT_SUCCESS( RMM_FREE(a, stream) );
}

TYPED_TEST(MemoryManagerTest, AllocateKB) {
    char *a = 0;
    ASSERT_SUCCESS( RMM_ALLOC(&a, size_kb, stream) );
    ASSERT_SUCCESS( RMM_FREE(a, stream) );
}

TYPED_TEST(MemoryManagerTest, AllocateMB) {
    char *a = 0;
    ASSERT_SUCCESS( RMM_ALLOC(&a, size_mb, stream) );
    ASSERT_SUCCESS( RMM_FREE(a, stream) );
}

TYPED_TEST(MemoryManagerTest, AllocateGB) {
    char *a = 0;
    ASSERT_SUCCESS( RMM_ALLOC(&a, size_gb, stream) );
    ASSERT_SUCCESS( RMM_FREE(a, stream) );
}

TYPED_TEST(MemoryManagerTest, AllocateTB) {
    char *a = 0;
    size_t freeBefore = 0, totalBefore = 0;
    ASSERT_SUCCESS( rmmGetInfo(&freeBefore, &totalBefore, stream) );

    if ((this->allocationMode() & CudaManagedMemory) ||
        (size_tb < freeBefore)) {
        // TODO investigate and fix this
        //ASSERT_SUCCESS( RMM_ALLOC(&a, size_tb, stream) );
        //ASSERT_FAILURE( RMM_FREE(a, stream) );
    }
    else {
        ASSERT_FAILURE( RMM_ALLOC(&a, size_tb, stream) );
        ASSERT_FAILURE( RMM_FREE(a, stream) );
    }
}

TYPED_TEST(MemoryManagerTest, AllocateTooMuch) {
    char *a = 0;
    ASSERT_FAILURE( RMM_ALLOC(&a, size_pb, stream) );
    ASSERT_FAILURE( RMM_FREE(a, stream) );
}

TYPED_TEST(MemoryManagerTest, FreeZero) {
    ASSERT_SUCCESS( RMM_FREE(0, stream) );
}

// Reallocation tests
/*
TYPED_TEST(MemoryManagerTest, ReallocateSmaller) {
    char *a = 0;
    ASSERT_SUCCESS( RMM_ALLOC(&a, size_mb, stream) );
    ASSERT_SUCCESS( RMM_REALLOC(&a, size_mb / 2, stream) );
    ASSERT_SUCCESS( RMM_FREE(a, stream) );
}

TYPED_TEST(MemoryManagerTest, ReallocateMuchSmaller) {
    char *a = 0;
    ASSERT_SUCCESS( RMM_ALLOC(&a, size_gb, stream) );
    ASSERT_SUCCESS( RMM_REALLOC(&a, size_kb, stream) );
    ASSERT_SUCCESS( RMM_FREE(a, stream) );
}

TYPED_TEST(MemoryManagerTest, ReallocateLarger) {
    char *a = 0;
    ASSERT_SUCCESS( RMM_ALLOC(&a, size_mb, stream) );
    ASSERT_SUCCESS( RMM_REALLOC(&a, size_mb * 2, stream) );
    ASSERT_SUCCESS( RMM_FREE(a, stream) );
}

TYPED_TEST(MemoryManagerTest, ReallocateMuchLarger) {
    char *a = 0;
    ASSERT_SUCCESS( RMM_ALLOC(&a, size_kb, stream) );
    ASSERT_SUCCESS( RMM_REALLOC(&a, size_gb, stream) );
    ASSERT_SUCCESS( RMM_FREE(a, stream) );
}
*/
TYPED_TEST(MemoryManagerTest, GetInfo) {
    size_t freeBefore = 0, totalBefore = 0;
    ASSERT_SUCCESS( rmmGetInfo(&freeBefore, &totalBefore, stream) );
    ASSERT_GE(freeBefore, 0);
    ASSERT_GE(totalBefore, 0);
}

TYPED_TEST(MemoryManagerTest, AllocationOffset) {
    char *a = nullptr, *b = nullptr;
    ptrdiff_t offset = -1;
    ASSERT_SUCCESS( RMM_ALLOC(&a, size_mb, stream) );
    ASSERT_SUCCESS( RMM_ALLOC(&b, size_mb, stream) );

    ASSERT_SUCCESS( rmmGetAllocationOffset(&offset, a, stream) );
    ASSERT_GE(offset, 0);

    ASSERT_SUCCESS( rmmGetAllocationOffset(&offset, b, stream) );
    ASSERT_GE(offset, 0);

    ASSERT_SUCCESS( RMM_FREE(a, stream) );
    ASSERT_SUCCESS( RMM_FREE(b, stream) );
}

template <typename T>
struct MultiGPUMemoryManagerTest : public MemoryManagerTest<T> {
    static void SetUpTestCase() {
        ASSERT_FALSE(rmmIsInitialized(0));
        ASSERT_EQ( cudaSuccess, cudaStreamCreate(&stream) );
        int device_count{};
        ASSERT_EQ(cudaSuccess, cudaGetDeviceCount(&device_count));
        std::vector<int> devices(device_count);
        std::iota(begin(devices), end(devices),0);
        rmmOptions_t options{};
        options.allocation_mode = T::alloc_mode;
        options.devices = devices;
        ASSERT_SUCCESS( rmmInitialize(&options) );
        rmmOptions_t options_set;
        // verify initialized
        ASSERT_TRUE(rmmIsInitialized(&options_set));
        // verify initialized options
        ASSERT_EQ(options_set.allocation_mode, options.allocation_mode);
        ASSERT_EQ(options_set.initial_pool_size, options.initial_pool_size);
        ASSERT_EQ(options_set.enable_logging, options.enable_logging);
    }
};

TYPED_TEST_CASE(MultiGPUMemoryManagerTest, allocation_modes);

// Init / Finalize tests

TYPED_TEST(MultiGPUMemoryManagerTest, Initialize) {
    
    // Initialized in Fixture class.
    rmmOptions_t options;
    ASSERT_TRUE(rmmIsInitialized(&options));
}

TYPED_TEST(MultiGPUMemoryManagerTest, Finalize) {
    // Empty because handled in Fixture class.
}

// zero size tests

TYPED_TEST(MultiGPUMemoryManagerTest, AllocateZeroBytes) {
    char *a = 0;
    ASSERT_SUCCESS( RMM_ALLOC(&a, 0, stream) );
}

TYPED_TEST(MultiGPUMemoryManagerTest, NullPtrAllocateZeroBytes) {
    char ** p{nullptr};
    ASSERT_SUCCESS( RMM_ALLOC(p, 0, stream) );
}

// Bad argument tests

TYPED_TEST(MultiGPUMemoryManagerTest, NullPtrInvalidArgument) {
    char ** p{nullptr};
    rmmError_t res = RMM_ALLOC(p, 4, stream);
    ASSERT_FAILURE(res);
    ASSERT_EQ(RMM_ERROR_INVALID_ARGUMENT, res);
}

// Simple allocation / free tests

TYPED_TEST(MultiGPUMemoryManagerTest, AllocateWord) {
    char *a = 0;
    ASSERT_SUCCESS( RMM_ALLOC(&a, this->size_word, stream) );
    ASSERT_SUCCESS( RMM_FREE(a, stream) );
}

TYPED_TEST(MultiGPUMemoryManagerTest, AllocateKB) {
    char *a = 0;
    ASSERT_SUCCESS( RMM_ALLOC(&a, this->size_kb, stream) );
    ASSERT_SUCCESS( RMM_FREE(a, stream) );
}

TYPED_TEST(MultiGPUMemoryManagerTest, AllocateMB) {
    char *a = 0;
    ASSERT_SUCCESS( RMM_ALLOC(&a, this->size_mb, stream) );
    ASSERT_SUCCESS( RMM_FREE(a, stream) );
}

TYPED_TEST(MultiGPUMemoryManagerTest, AllocateGB) {
    char *a = 0;
    ASSERT_SUCCESS( RMM_ALLOC(&a, this->size_gb, stream) );
    ASSERT_SUCCESS( RMM_FREE(a, stream) );
}

TYPED_TEST(MultiGPUMemoryManagerTest, AllocateTB) {
    char *a = 0;
    size_t freeBefore = 0, totalBefore = 0;
    ASSERT_SUCCESS( rmmGetInfo(&freeBefore, &totalBefore, stream) );

    if ((this->allocationMode() & CudaManagedMemory) || 
        (this->size_tb < freeBefore)) {
        // TODO investigate and fix this
        //ASSERT_SUCCESS( RMM_ALLOC(&a, this->size_tb, stream) );
    }
    else {
        ASSERT_FAILURE( RMM_ALLOC(&a, this->size_tb, stream) );
    }
    
    ASSERT_SUCCESS( RMM_FREE(a, stream) );
}

TYPED_TEST(MultiGPUMemoryManagerTest, AllocateTooMuch) {
    char *a = 0;
    ASSERT_FAILURE( RMM_ALLOC(&a, this->size_pb, stream) );
    ASSERT_SUCCESS( RMM_FREE(a, stream) );
}

TYPED_TEST(MultiGPUMemoryManagerTest, FreeZero) {
    ASSERT_SUCCESS( RMM_FREE(0, stream) );
}

TYPED_TEST(MultiGPUMemoryManagerTest, GetInfo) {
    size_t freeBefore = 0, totalBefore = 0;
    ASSERT_SUCCESS( rmmGetInfo(&freeBefore, &totalBefore, stream) );
    ASSERT_GE(freeBefore, 0);
    ASSERT_GE(totalBefore, 0);
}

TYPED_TEST(MultiGPUMemoryManagerTest, AllocationOffset) {
    char *a = nullptr, *b = nullptr;
    ptrdiff_t offset = -1;
    ASSERT_SUCCESS( RMM_ALLOC(&a, this->size_mb, stream) );
    ASSERT_SUCCESS( RMM_ALLOC(&b, this->size_mb, stream) );

    ASSERT_SUCCESS( rmmGetAllocationOffset(&offset, a, stream) );
    ASSERT_GE(offset, 0);

    ASSERT_SUCCESS( rmmGetAllocationOffset(&offset, b, stream) );
    ASSERT_GE(offset, 0);

    ASSERT_SUCCESS( RMM_FREE(a, stream) );
    ASSERT_SUCCESS( RMM_FREE(b, stream) );
}<|MERGE_RESOLUTION|>--- conflicted
+++ resolved
@@ -38,39 +38,6 @@
     public ::testing::Test {};
 
 template <typename T>
-<<<<<<< HEAD
-struct MemoryManagerTest : public ::testing::Test {
-  static rmmAllocationMode_t allocationMode() { return T::alloc_mode; }
-
-  static void SetUpTestCase() {
-    ASSERT_FALSE(rmmIsInitialized(0));
-    ASSERT_EQ(cudaSuccess, cudaStreamCreate(&stream));
-    rmmOptions_t options{};
-    options.allocation_mode = allocationMode();
-    ASSERT_SUCCESS(rmmInitialize(&options));
-    rmmOptions_t options_set;
-    // verify initialized
-    ASSERT_TRUE(rmmIsInitialized(&options_set));
-    // verify initialized options
-    ASSERT_EQ(options_set.allocation_mode, options.allocation_mode);
-    ASSERT_EQ(options_set.initial_pool_size, options.initial_pool_size);
-    ASSERT_EQ(options_set.enable_logging, options.enable_logging);
-  }
-
-  static void TearDownTestCase() {
-    ASSERT_SUCCESS(rmmFinalize());
-    ASSERT_FALSE(rmmIsInitialized(0));
-    ASSERT_EQ(cudaSuccess, cudaStreamDestroy(stream));
-  }
-
-  // some useful allocation sizes
-  static const size_t size_word{4};
-  static const size_t size_kb{size_t{1} << 10};
-  static const size_t size_mb{size_t{1} << 20};
-  static const size_t size_gb{size_t{1} << 30};
-  static const size_t size_tb{size_t{1} << 40};
-  static const size_t size_pb{size_t{1} << 50};
-=======
 struct MemoryManagerTest :
     public ::testing::Test
 {
@@ -79,10 +46,11 @@
     static void SetUpTestCase() {
         ASSERT_FALSE(rmmIsInitialized(0));
         ASSERT_EQ( cudaSuccess, cudaStreamCreate(&stream) );
-        rmmOptions_t options {allocationMode(), 0, false};
-        ASSERT_SUCCESS( rmmInitialize(&options) );
+        rmmOptions_t options {};
+        options.allocation_mode = allocationMode();
+        ASSERT_SUCCESS(rmmInitialize(&options));
+        // verify initialized
         rmmOptions_t options_set;
-        // verify initialized
         ASSERT_TRUE(rmmIsInitialized(&options_set));
         // verify initialized options
         ASSERT_EQ(options_set.allocation_mode, options.allocation_mode);
@@ -95,7 +63,6 @@
         ASSERT_FALSE(rmmIsInitialized(0));
         ASSERT_EQ( cudaSuccess, cudaStreamDestroy(stream) );
     }
->>>>>>> bada1233
 };
 
 
@@ -109,12 +76,7 @@
                                            ModeType<CudaManagedMemory>,
                                            ModeType<static_cast<rmmAllocationMode_t>(PoolAllocation | CudaManagedMemory)>
                                          >;
-<<<<<<< HEAD
-
-
-=======
 TYPED_TEST_CASE(MemoryManagerUninitializedTest, allocation_modes);
->>>>>>> bada1233
 TYPED_TEST_CASE(MemoryManagerTest, allocation_modes);
 
 // non-fixture tests of non-initialized RMM
@@ -349,25 +311,25 @@
 
 TYPED_TEST(MultiGPUMemoryManagerTest, AllocateWord) {
     char *a = 0;
-    ASSERT_SUCCESS( RMM_ALLOC(&a, this->size_word, stream) );
+    ASSERT_SUCCESS( RMM_ALLOC(&a, size_word, stream) );
     ASSERT_SUCCESS( RMM_FREE(a, stream) );
 }
 
 TYPED_TEST(MultiGPUMemoryManagerTest, AllocateKB) {
     char *a = 0;
-    ASSERT_SUCCESS( RMM_ALLOC(&a, this->size_kb, stream) );
+    ASSERT_SUCCESS( RMM_ALLOC(&a, size_kb, stream) );
     ASSERT_SUCCESS( RMM_FREE(a, stream) );
 }
 
 TYPED_TEST(MultiGPUMemoryManagerTest, AllocateMB) {
     char *a = 0;
-    ASSERT_SUCCESS( RMM_ALLOC(&a, this->size_mb, stream) );
+    ASSERT_SUCCESS( RMM_ALLOC(&a, size_mb, stream) );
     ASSERT_SUCCESS( RMM_FREE(a, stream) );
 }
 
 TYPED_TEST(MultiGPUMemoryManagerTest, AllocateGB) {
     char *a = 0;
-    ASSERT_SUCCESS( RMM_ALLOC(&a, this->size_gb, stream) );
+    ASSERT_SUCCESS( RMM_ALLOC(&a, size_gb, stream) );
     ASSERT_SUCCESS( RMM_FREE(a, stream) );
 }
 
@@ -377,12 +339,12 @@
     ASSERT_SUCCESS( rmmGetInfo(&freeBefore, &totalBefore, stream) );
 
     if ((this->allocationMode() & CudaManagedMemory) || 
-        (this->size_tb < freeBefore)) {
+        (size_tb < freeBefore)) {
         // TODO investigate and fix this
-        //ASSERT_SUCCESS( RMM_ALLOC(&a, this->size_tb, stream) );
+        //ASSERT_SUCCESS( RMM_ALLOC(&a, size_tb, stream) );
     }
     else {
-        ASSERT_FAILURE( RMM_ALLOC(&a, this->size_tb, stream) );
+        ASSERT_FAILURE( RMM_ALLOC(&a, size_tb, stream) );
     }
     
     ASSERT_SUCCESS( RMM_FREE(a, stream) );
@@ -390,7 +352,7 @@
 
 TYPED_TEST(MultiGPUMemoryManagerTest, AllocateTooMuch) {
     char *a = 0;
-    ASSERT_FAILURE( RMM_ALLOC(&a, this->size_pb, stream) );
+    ASSERT_FAILURE( RMM_ALLOC(&a, size_pb, stream) );
     ASSERT_SUCCESS( RMM_FREE(a, stream) );
 }
 
@@ -408,8 +370,8 @@
 TYPED_TEST(MultiGPUMemoryManagerTest, AllocationOffset) {
     char *a = nullptr, *b = nullptr;
     ptrdiff_t offset = -1;
-    ASSERT_SUCCESS( RMM_ALLOC(&a, this->size_mb, stream) );
-    ASSERT_SUCCESS( RMM_ALLOC(&b, this->size_mb, stream) );
+    ASSERT_SUCCESS( RMM_ALLOC(&a, size_mb, stream) );
+    ASSERT_SUCCESS( RMM_ALLOC(&b, size_mb, stream) );
 
     ASSERT_SUCCESS( rmmGetAllocationOffset(&offset, a, stream) );
     ASSERT_GE(offset, 0);

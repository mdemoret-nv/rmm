/*
 * Copyright (c) 2019, NVIDIA CORPORATION.
 *
 * Licensed under the Apache License, Version 2.0 (the "License");
 * you may not use this file except in compliance with the License.
 * You may obtain a copy of the License at
 *
 *     http://www.apache.org/licenses/LICENSE-2.0
 *
 * Unless required by applicable law or agreed to in writing, software
 * distributed under the License is distributed on an "AS IS" BASIS,
 * WITHOUT WARRANTIES OR CONDITIONS OF ANY KIND, either express or implied.
 * See the License for the specific language governing permissions and
 * limitations under the License.
 */

#pragma once

#include <thrust/detail/type_traits/pointer_traits.h>
#include <thrust/device_malloc_allocator.h>

#include <rmm/mr/device/device_memory_resource.hpp>
#include <rmm/mr/device/per_device_resource.hpp>

namespace rmm {
namespace mr {
/**
 * @brief An `allocator` compatible with Thrust containers and algorithms using
 * a `device_memory_resource` for memory (de)allocation.
 *
 * Unlike a `device_memory_resource`, `thrust_allocator` is typed and bound to
 * allocate objects of a specific type `T`, but can be freely rebound to other
 * types.
 *
 * @tparam T The type of the objects that will be allocated by this allocator
 */
template <typename T>
class thrust_allocator : public thrust::device_malloc_allocator<T> {
 public:
  using Base      = thrust::device_malloc_allocator<T>;
  using pointer   = typename Base::pointer;
  using size_type = typename Base::size_type;

  /**
   * @brief Provides the type of a `thrust_allocator` instantiated with another
   * type.
   *
   * @tparam U the other type to use for instantiation
   */
  template <typename U>
  struct rebind {
    using other = thrust_allocator<U>;
  };

  /**
   * @brief Default constructor creates an allocator using the default memory
   * resource and default stream.
   */
  thrust_allocator() = default;

  /**
   * @brief Constructs a `thrust_allocator` using the default device memory
   * resource and specified stream.
   *
   * @param stream The stream to be used for device memory (de)allocation
   */
  explicit thrust_allocator(cuda_stream_view stream) : _stream{stream} {}

  /**
   * @brief Constructs a `thrust_allocator` using a device memory resource and
   * stream.
   *
   * @param mr The resource to be used for device memory allocation
   * @param stream The stream to be used for device memory (de)allocation
   */
  thrust_allocator(device_memory_resource* mr, cuda_stream_view stream) : _mr(mr), _stream{stream}
  {
  }

  /**
   * @brief Copy constructor. Copies the resource pointer and stream.
   *
   * @param other The `thrust_allocator` to copy
   */
  template <typename U>
  thrust_allocator(thrust_allocator<U> const& other)
    : _mr(other.resource()), _stream{other.stream()}
  {
  }

  /**
   * @brief Allocate objects of type `T`
   *
   * @param n  The number of elements of type `T` to allocate
   * @return pointer Pointer to the newly allocated storage
   */
  pointer allocate(size_type n)
  {
    return thrust::device_pointer_cast(static_cast<T*>(_mr->allocate(n * sizeof(T), _stream)));
  }

  /**
   * @brief Deallocates objects of type `T`
   *
   * @param p Pointer returned by a previous call to `allocate`
   * @param n number of elements, *must* be equal to the argument passed to the
   * prior `allocate` call that produced `p`
   */
  void deallocate(pointer p, size_type n)
  {
    return _mr->deallocate(thrust::raw_pointer_cast(p), n * sizeof(T), _stream);
  }

  /**
   * @brief Returns the device memory resource used by this allocator.
   */
  device_memory_resource* resource() const noexcept { return _mr; }

  /**
   * @brief Returns the stream used by this allocator.
   */
  cuda_stream_view stream() const noexcept { return _stream; }

 private:
<<<<<<< HEAD
  device_memory_resource* _mr{rmm::mr::get_default_resource()};
  cuda_stream_view _stream{};
=======
  device_memory_resource* _mr{rmm::mr::get_current_device_resource()};
  cudaStream_t _stream{0};
>>>>>>> d22bfe9e
};
}  // namespace mr
}  // namespace rmm<|MERGE_RESOLUTION|>--- conflicted
+++ resolved
@@ -122,13 +122,8 @@
   cuda_stream_view stream() const noexcept { return _stream; }
 
  private:
-<<<<<<< HEAD
-  device_memory_resource* _mr{rmm::mr::get_default_resource()};
-  cuda_stream_view _stream{};
-=======
   device_memory_resource* _mr{rmm::mr::get_current_device_resource()};
-  cudaStream_t _stream{0};
->>>>>>> d22bfe9e
+  cuda_stream_view _stream{0};
 };
 }  // namespace mr
 }  // namespace rmm
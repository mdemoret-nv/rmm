/*
 * Copyright (c) 2020, NVIDIA CORPORATION.
 *
 * Licensed under the Apache License, Version 2.0 (the "License");
 * you may not use this file except in compliance with the License.
 * You may obtain a copy of the License at
 *
 *     http://www.apache.org/licenses/LICENSE-2.0
 *
 * Unless required by applicable law or agreed to in writing, software
 * distributed under the License is distributed on an "AS IS" BASIS,
 * WITHOUT WARRANTIES OR CONDITIONS OF ANY KIND, either express or implied.
 * See the License for the specific language governing permissions and
 * limitations under the License.
 */
#pragma once

#include <map>
#include <mutex>
#include <rmm/detail/error.hpp>
#include <rmm/detail/stack_trace.hpp>
#include <rmm/mr/device/device_memory_resource.hpp>
#include <shared_mutex>
#include <sstream>

namespace rmm {
namespace mr {
/**
 * @brief Resource that uses `Upstream` to allocate memory and tracks allocations.
 *
 * An instance of this resource can be constructed with an existing, upstream
 * resource in order to satisfy allocation requests, but any existing allocations
 * will be untracked. Tracking stores a size and pointer for every allocation, and a stack
 * frame if `capture_stacks` is true, so it can add significant overhead.
 * `tracking_resource_adaptor` is intended as a debug adaptor and shouldn't be used in
 * performance-sensitive code. Note that callstacks may not contain all symbols unless
 * the project is linked with `-rdynamic`. This can be accomplished with
 * `add_link_options(-rdynamic)` in cmake.
 *
 * @tparam Upstream Type of the upstream resource used for
 * allocation/deallocation.
 */
template <typename Upstream>
class tracking_resource_adaptor final : public device_memory_resource {
 public:
  // can be a std::shared_mutex once C++17 is adopted
  using read_lock_t  = std::shared_lock<std::shared_timed_mutex>;
  using write_lock_t = std::unique_lock<std::shared_timed_mutex>;

  /**
   * @brief Information stored about an allocation. Includes the size
   * and a stack trace if the `tracking_resource_adaptor` was initialized
   * to capture stacks.
   *
   */
  struct allocation_info {
    std::unique_ptr<rmm::detail::stack_trace> strace;
    std::size_t allocation_size;

    allocation_info() = delete;
    allocation_info(std::size_t size, bool capture_stack)
      : strace{[&]() {
          return capture_stack ? std::make_unique<rmm::detail::stack_trace>() : nullptr;
        }()},
        allocation_size{size} {};
  };

  /**
   * @brief Stores the current, peak, and total number of allocation and
   * allocated bytes
   */
  struct allocation_counts {
    ssize_t current_bytes{0};    // Current outstanding bytes
    ssize_t current_count{0};    // Current outstanding count
    ssize_t peak_bytes{0};       // Max value of current_bytes
    ssize_t peak_count{0};       // Max value of current_count
    std::size_t total_bytes{0};  // Total allocated bytes
    std::size_t total_count{0};  // Total allocated count

    /**
     * @brief Increments the current, peak and total by bytes
     *
     * @param bytes Number of bytes allocated
     */
    void increment_count(size_t bytes)
    {
      current_bytes += bytes;
      current_count += 1;

      peak_bytes = std::max(current_bytes, peak_bytes);
      peak_count = std::max(current_count, peak_count);

      total_bytes += bytes;
      total_count += 1;
    }

    /**
     * @brief Decrement the current bytes and count. Peak and total remain unchanged
     *
     * @param bytes Number of bytes deallocated
     */
    void decrement_count(size_t bytes)
    {
      current_bytes -= bytes;
      current_count -= 1;
    }
  };

  /**
   * @brief Construct a new tracking resource adaptor using `upstream` to satisfy
   * allocation requests.
   *
   * @throws `rmm::logic_error` if `upstream == nullptr`
   *
   * @param upstream The resource used for allocating/deallocating device memory
   * @param capture_stacks If true, capture stacks for allocation calls
   */
  tracking_resource_adaptor(Upstream* upstream, bool capture_stacks = false)
    : capture_stacks_{capture_stacks}, upstream_{upstream}
  {
    RMM_EXPECTS(nullptr != upstream, "Unexpected null upstream resource pointer.");

    // Need to maintain at least one on the stack at all times
    allocation_count_stack_.push_back(allocation_counts());
  }

  tracking_resource_adaptor()                                 = delete;
  virtual ~tracking_resource_adaptor()                        = default;
  tracking_resource_adaptor(tracking_resource_adaptor const&) = delete;
  tracking_resource_adaptor(tracking_resource_adaptor&&)      = default;
  tracking_resource_adaptor& operator=(tracking_resource_adaptor const&) = delete;
  tracking_resource_adaptor& operator=(tracking_resource_adaptor&&) = default;

  /**
   * @brief Return pointer to the upstream resource.
   *
   * @return Upstream* Pointer to the upstream resource.
   */
  Upstream* get_upstream() const noexcept { return upstream_; }

  /**
   * @brief Checks whether the upstream resource supports streams.
   *
   * @return true The upstream resource supports streams
   * @return false The upstream resource does not support streams.
   */
  bool supports_streams() const noexcept override { return upstream_->supports_streams(); }

  /**
   * @brief Query whether the resource supports the get_mem_info API.
   *
   * @return bool true if the upstream resource supports get_mem_info, false otherwise.
   */
  bool supports_get_mem_info() const noexcept override
  {
    return upstream_->supports_get_mem_info();
  }

  /**
   * @brief Get the outstanding allocations map
   *
   * @return std::map<void*, allocation_info> const& of a map of allocations. The key
   * is the allocated memory pointer and the data is the allocation_info structure, which
   * contains size and, potentially, stack traces.
   */
  std::map<void*, allocation_info> const& get_outstanding_allocations() const noexcept
  {
    return allocations_;
  }

  /**
   * @brief Query the number of bytes that have been allocated. Note that
   * this can not be used to know how large of an allocation is possible due
   * to both possible fragmentation and also internal page sizes and alignment
   * that is not tracked by this allocator.
   *
   * @return std::size_t number of bytes that have been allocated through this
   * allocator.
   */
  std::size_t get_allocated_bytes() const noexcept
  {
    return get_total_allocation_counts().current_bytes;
  }

  /**
   * @brief Returns an allocation_counts struct for this adaptor containing the
   * total current, peak, and total number of bytes and allocation count for
   * this adaptor regardless of any push/popped allocation_counts. Note: Because
   * its possible to change memory resources at any time while maintaining the
   * same upstream memory resource, its possible to have a negative allocation
   * bytes or count if the number of deallocate() calls is greater than the
   * number of allocate().
   *
   * @return allocation_counts struct containing the allocation number of bytes
   * and count info
   */
  allocation_counts get_total_allocation_counts() const noexcept
  {
<<<<<<< HEAD
    read_lock_t lock(mtx_);

    // Start by copying the head
    allocation_counts sum_counts = allocation_count_stack_.front();

    auto prev_curr_bytes = sum_counts.current_bytes;
    auto prev_curr_count = sum_counts.current_count;

    for (size_t i = 1; i < allocation_count_stack_.size(); i++) {
      // Sum the total and current
      sum_counts.current_bytes += allocation_count_stack_[i].current_bytes;
      sum_counts.current_count += allocation_count_stack_[i].current_count;

      sum_counts.total_bytes += allocation_count_stack_[i].total_bytes;
      sum_counts.total_count += allocation_count_stack_[i].total_count;

      // Peak works differently. For each, the max value is the previous stack's
      // `current_bytes` + the current stack's `peak_bytes`
      sum_counts.peak_bytes =
        std::max(sum_counts.peak_bytes, prev_curr_bytes + allocation_count_stack_[i].peak_bytes);
      sum_counts.peak_count =
        std::max(sum_counts.peak_count, prev_curr_count + allocation_count_stack_[i].peak_count);

      prev_curr_bytes = allocation_count_stack_[i].current_bytes;
      prev_curr_count = allocation_count_stack_[i].current_count;
    }

    return sum_counts;
  }

  /**
   * @brief Pushes a new allocation_counts struct onto the stack to allow
   * tracking memory allocations for a particular section without creating a new
   * memory resource. Call `pop_allocation_counts` to retrieve the
   * allocation_counts since this method was called.
   *
   * @return allocation_counts Returns the previous allocation_counts at the top
   * of the stack
   */
  allocation_counts push_allocation_counts()
  {
    write_lock_t lock(mtx_);

    // Copy the top of the stack
    allocation_counts counts = allocation_count_stack_.back();

    // Push a new one on the stack
    allocation_count_stack_.emplace_back(allocation_counts{});

    return counts;
  }

  /**
   * @brief Pops the top allocation_counts struct off the stack and returns the
   * current, peak and total allocations since `push_allocation_counts` was
   * called.
   *
   * @throws rmm::out_of_range exception if `allocation_count_stack_.size() <=
   * 1`
   *
   * @return allocation_counts Returns the allocation_counts struct since
   * `push_allocation_counts` was called
   */
  allocation_counts pop_allocation_counts()
  {
    write_lock_t lock(mtx_);

    RMM_EXPECTS(allocation_count_stack_.size() > 1,
                rmm::out_of_range,
                "Attempted to pop only allocation_counts on stack.");

    // Copy the top of the stack
    allocation_counts counts = allocation_count_stack_.back();

    // Pop the stack
    allocation_count_stack_.pop_back();

    // When popping the stack, the top needs to be rolled into the new top to keep the total values
    // correct
    auto& new_top = allocation_count_stack_.back();

    // Make sure to do peak first here
    new_top.peak_bytes = std::max(new_top.peak_bytes, new_top.current_bytes + counts.peak_bytes);
    new_top.peak_count = std::max(new_top.peak_count, new_top.current_count + counts.peak_count);

    // Sum the total and current
    new_top.current_bytes += counts.current_bytes;
    new_top.current_count += counts.current_count;

    new_top.total_bytes += counts.total_bytes;
    new_top.total_count += counts.total_count;

    return counts;
  }

  /**
   * @brief Gets a string containing the outstanding allocation pointers, their
   * size, and optionally the stack trace for when each pointer was allocated.
   *
   * @return std::string Containing the outstanding allocation pointers.
   */
  std::string get_outstanding_allocations_str() const
  {
    read_lock_t lock(mtx_);

    std::ostringstream oss;

    if (!allocations_.empty()) {
=======
#if SPDLOG_ACTIVE_LEVEL <= SPDLOG_LEVEL_DEBUG
    read_lock_t lock(mtx_);
    if (not allocations_.empty()) {
      std::ostringstream oss;
>>>>>>> c306e607
      for (auto const& al : allocations_) {
        oss << al.first << ": " << al.second.allocation_size << " B";
        if (al.second.strace != nullptr) {
          oss << " : callstack:" << std::endl << *al.second.strace;
        }
        oss << std::endl;
      }
    }

    return oss.str();
  }

  /**
   * @brief Log any outstanding allocations via RMM_LOG_DEBUG
   *
   */
  void log_outstanding_allocations() const
  {
#if SPDLOG_ACTIVE_LEVEL <= SPDLOG_LEVEL_DEBUG
    RMM_LOG_DEBUG("Outstanding Allocations: {}", get_outstanding_allocations_str());
#endif  // SPDLOG_ACTIVE_LEVEL <= SPDLOG_LEVEL_DEBUG
  }

 private:
  /**
   * @brief Allocates memory of size at least `bytes` using the upstream
   * resource as long as it fits inside the allocation limit.
   *
   * The returned pointer has at least 256B alignment.
   *
   * @throws `rmm::bad_alloc` if the requested allocation could not be fulfilled
   * by the upstream resource.
   *
   * @param bytes The size, in bytes, of the allocation
   * @param stream Stream on which to perform the allocation
   * @return void* Pointer to the newly allocated memory
   */
  void* do_allocate(std::size_t bytes, cuda_stream_view stream) override
  {
    void* p = upstream_->allocate(bytes, stream);

    // track it.
    {
      write_lock_t lock(mtx_);
      allocations_.emplace(p, allocation_info{bytes, capture_stacks_});

      // Increment the allocation_count_ while we have the lock
      allocation_count_stack_.back().increment_count(bytes);
    }

    return p;
  }

  /**
   * @brief Free allocation of size `bytes` pointed to by `p`
   *
   * @throws Nothing.
   *
   * @param p Pointer to be deallocated
   * @param bytes Size of the allocation
   * @param stream Stream on which to perform the deallocation
   */
  void do_deallocate(void* p, std::size_t bytes, cuda_stream_view stream) override
  {
    upstream_->deallocate(p, bytes, stream);

    {
      write_lock_t lock(mtx_);

      const auto found = allocations_.find(p);

      // Ensure the allocation is found and the number of bytes match
      if (found == allocations_.end()) {
        // Don't throw but log an error. Throwing in a descructor (or any noexcept) will call
        // std::terminate
        RMM_LOG_ERROR(
          "Deallocating a pointer that was not tracked. Ptr: {:p} [{}B], Current Num. Allocations: "
          "{}",
          fmt::ptr(p),
          bytes,
          this->allocations_.size());
      } else {
        allocations_.erase(found);

        auto allocated_bytes = found->second.allocation_size;

        if (allocated_bytes != bytes) {
          // Don't throw but log an error. Throwing in a descructor (or any noexcept) will call
          // std::terminate
          RMM_LOG_ERROR(
            "Alloc bytes ({}) and Dealloc bytes ({}) do not match", allocated_bytes, bytes);

          bytes = allocated_bytes;
        }
      }

      // Decrement the current allocated counts.
      allocation_count_stack_.back().decrement_count(bytes);
    }
  }

  /**
   * @brief Compare the upstream resource to another.
   *
   * @throws Nothing.
   *
   * @param other The other resource to compare to
   * @return true If the two resources are equivalent
   * @return false If the two resources are not equal
   */
  bool do_is_equal(device_memory_resource const& other) const noexcept override
  {
    if (this == &other)
      return true;
    else {
      auto cast = dynamic_cast<tracking_resource_adaptor<Upstream> const*>(&other);
      return cast != nullptr ? upstream_->is_equal(*cast->get_upstream())
                             : upstream_->is_equal(other);
    }
  }

  /**
   * @brief Get free and available memory from upstream resource.
   *
   * @throws `rmm::cuda_error` if unable to retrieve memory info.
   *
   * @param stream Stream on which to get the mem info.
   * @return std::pair contaiing free_size and total_size of memory
   */
  std::pair<std::size_t, std::size_t> do_get_mem_info(cuda_stream_view stream) const override
  {
    return upstream_->get_mem_info(stream);
  }

  bool capture_stacks_;                           // whether or not to capture call stacks
  std::map<void*, allocation_info> allocations_;  // map of active allocations
  std::vector<allocation_counts>
    allocation_count_stack_;  // Stack of allocation_counts structs to track memory allocation
                              // between push and pop
  std::shared_timed_mutex mutable mtx_;  // mutex for thread safe access to allocations_
  Upstream* upstream_;  // the upstream resource used for satisfying allocation requests
};

/**
 * @brief Convenience factory to return a `tracking_resource_adaptor` around the
 * upstream resource `upstream`.
 *
 * @tparam Upstream Type of the upstream `device_memory_resource`.
 * @param upstream Pointer to the upstream resource
 */
template <typename Upstream>
tracking_resource_adaptor<Upstream> make_tracking_adaptor(Upstream* upstream)
{
  return tracking_resource_adaptor<Upstream>{upstream};
}

}  // namespace mr
}  // namespace rmm<|MERGE_RESOLUTION|>--- conflicted
+++ resolved
@@ -196,7 +196,6 @@
    */
   allocation_counts get_total_allocation_counts() const noexcept
   {
-<<<<<<< HEAD
     read_lock_t lock(mtx_);
 
     // Start by copying the head
@@ -262,7 +261,7 @@
    */
   allocation_counts pop_allocation_counts()
   {
-    write_lock_t lock(mtx_);
+    read_lock_t lock(mtx);
 
     RMM_EXPECTS(allocation_count_stack_.size() > 1,
                 rmm::out_of_range,
@@ -272,7 +271,7 @@
     allocation_counts counts = allocation_count_stack_.back();
 
     // Pop the stack
-    allocation_count_stack_.pop_back();
+    if (not allocations.empty()) {
 
     // When popping the stack, the top needs to be rolled into the new top to keep the total values
     // correct
@@ -305,12 +304,6 @@
     std::ostringstream oss;
 
     if (!allocations_.empty()) {
-=======
-#if SPDLOG_ACTIVE_LEVEL <= SPDLOG_LEVEL_DEBUG
-    read_lock_t lock(mtx_);
-    if (not allocations_.empty()) {
-      std::ostringstream oss;
->>>>>>> c306e607
       for (auto const& al : allocations_) {
         oss << al.first << ": " << al.second.allocation_size << " B";
         if (al.second.strace != nullptr) {

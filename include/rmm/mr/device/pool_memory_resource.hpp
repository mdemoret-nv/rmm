/*
 * Copyright (c) 2020, NVIDIA CORPORATION.
 *
 * Licensed under the Apache License, Version 2.0 (the "License");
 * you may not use this file except in compliance with the License.
 * You may obtain a copy of the License at
 *
 *     http://www.apache.org/licenses/LICENSE-2.0
 *
 * Unless required by applicable law or agreed to in writing, software
 * distributed under the License is distributed on an "AS IS" BASIS,
 * WITHOUT WARRANTIES OR CONDITIONS OF ANY KIND, either express or implied.
 * See the License for the specific language governing permissions and
 * limitations under the License.
 */
#pragma once

<<<<<<< HEAD
#include <rmm/cuda_stream_view.hpp>
=======
#include <rmm/detail/aligned.hpp>
>>>>>>> 210c863b
#include <rmm/detail/error.hpp>
#include <rmm/logger.hpp>
#include <rmm/mr/device/detail/coalescing_free_list.hpp>
#include <rmm/mr/device/detail/stream_ordered_memory_resource.hpp>
#include <rmm/mr/device/device_memory_resource.hpp>

#include <thrust/iterator/counting_iterator.h>
#include <thrust/iterator/transform_iterator.h>
#include <thrust/optional.h>

#include <cuda_runtime_api.h>

#include <algorithm>
#include <cstdint>
#include <iostream>
#include <map>
#include <mutex>
#include <numeric>
#include <set>
#include <thread>
#include <unordered_map>
#include <vector>

namespace rmm {
namespace mr {
namespace detail {
/// Gets the available and total device memory in bytes for the current device
inline std::pair<std::size_t, std::size_t> available_device_memory()
{
  std::size_t free{}, total{};
  RMM_CUDA_TRY(cudaMemGetInfo(&free, &total));
  return {free, total};
}
}  // namespace detail

/**
 * @brief A coalescing best-fit suballocator which uses a pool of memory allocated from
 *        an upstream memory_resource.
 *
 * Allocation (do_allocate()) and deallocation (do_deallocate()) are thread-safe. Also,
 * this class is compatible with CUDA per-thread default stream.
 *
 * @tparam UpstreamResource memory_resource to use for allocating the pool. Implements
 *                          rmm::mr::device_memory_resource interface.
 */
template <typename Upstream>
class pool_memory_resource final
  : public detail::stream_ordered_memory_resource<pool_memory_resource<Upstream>,
                                                  detail::coalescing_free_list> {
 public:
  // TODO use rmm-level def of this.
  static constexpr size_t allocation_alignment = 256;

  friend class detail::stream_ordered_memory_resource<pool_memory_resource<Upstream>,
                                                      detail::coalescing_free_list>;

  /**
   * @brief Construct a `pool_memory_resource` and allocate the initial device memory pool using
   * `upstream_mr`.
   *
   * @throws rmm::logic_error if `upstream_mr == nullptr`
   * @throws rmm::logic_error if `initial_pool_size` is neither the default nor aligned to a
   * multiple of pool_memory_resource::allocation_alignment bytes.
   * @throws rmm::logic_error if `maximum_pool_size` is neither the default nor aligned to a
   * multiple of pool_memory_resource::allocation_alignment bytes.
   *
   * @param upstream_mr The memory_resource from which to allocate blocks for the pool.
   * @param initial_pool_size Minimum size, in bytes, of the initial pool. Defaults to half of the
   * available memory on the current device.
   * @param maximum_pool_size Maximum size, in bytes, that the pool can grow to. Defaults to all of
   * the available memory on the current device.
   */
  explicit pool_memory_resource(Upstream* upstream_mr,
                                thrust::optional<std::size_t> initial_pool_size = thrust::nullopt,
                                thrust::optional<std::size_t> maximum_pool_size = thrust::nullopt)
    : upstream_mr_{[upstream_mr]() {
        RMM_EXPECTS(nullptr != upstream_mr, "Unexpected null upstream pointer.");
        return upstream_mr;
      }()}
  {
    RMM_EXPECTS(rmm::detail::is_aligned(initial_pool_size.value_or(0), allocation_alignment),
                "Error, Initial pool size required to be a multiple of 256 bytes");
    RMM_EXPECTS(rmm::detail::is_aligned(maximum_pool_size.value_or(0), allocation_alignment),
                "Error, Maximum pool size required to be a multiple of 256 bytes");

    initialize_pool(initial_pool_size, maximum_pool_size);
  }

  /**
   * @brief Destroy the `pool_memory_resource` and deallocate all memory it allocated using
   * the upstream resource.
   */
  ~pool_memory_resource() { release(); }

  pool_memory_resource()                            = delete;
  pool_memory_resource(pool_memory_resource const&) = delete;
  pool_memory_resource(pool_memory_resource&&)      = delete;
  pool_memory_resource& operator=(pool_memory_resource const&) = delete;
  pool_memory_resource& operator=(pool_memory_resource&&) = delete;

  /**
   * @brief Queries whether the resource supports use of non-null CUDA streams for
   * allocation/deallocation.
   *
   * @returns bool true.
   */
  bool supports_streams() const noexcept override { return true; }

  /**
   * @brief Query whether the resource supports the get_mem_info API.
   *
   * @return bool false
   */
  bool supports_get_mem_info() const noexcept override { return false; }

  /**
   * @brief Get the upstream memory_resource object.
   *
   * @return UpstreamResource* the upstream memory resource.
   */
  Upstream* get_upstream() const noexcept { return upstream_mr_; }

 protected:
  using free_list  = detail::coalescing_free_list;
  using block_type = free_list::block_type;
  using typename detail::stream_ordered_memory_resource<pool_memory_resource<Upstream>,
                                                        detail::coalescing_free_list>::split_block;
  using lock_guard = std::lock_guard<std::mutex>;

  /**
   * @brief Get the maximum size of allocations supported by this memory resource
   *
   * Note this does not depend on the memory size of the device. It simply returns the maximum
   * value of `size_t`
   *
   * @return size_t The maximum size of a single allocation supported by this memory resource
   */
  size_t get_maximum_allocation_size() const { return std::numeric_limits<size_t>::max(); }

  /**
   * @brief Try to expand the pool by allocating a block of at least `min_size` bytes from upstream
   *
   * Attempts to allocate `try_size` bytes from upstream. If it fails, it iteratively reduces the
   * attempted size by half until `min_size`, returning the allocated block once it succeeds.
   *
   * @throws rmm::bad_alloc if `min_size` bytes cannot be allocated from upstream or maximum pool
   * size is exceeded.
   *
   * @param try_size The initial requested size to try allocating.
   * @param min_size The minimum requested size to try allocating.
   * @param stream The stream on which the memory is to be used.
   * @return block_type a block of at least `min_size` bytes
   */
  block_type try_to_expand(std::size_t try_size, std::size_t min_size, cudaStream_t stream)
  {
    while (try_size >= min_size) {
      auto b = block_from_upstream(try_size, stream);
      if (b.has_value()) {
        current_pool_size_ += b.value().size();
        return b.value();
      }
      if (try_size == min_size) break;  // only try `size` once
      try_size = std::max(min_size, try_size / 2);
    }
    RMM_LOG_ERROR("[A][Stream {}][Upstream {}B][FAILURE maximum pool size exceeded]",
                  reinterpret_cast<void*>(stream),
                  min_size);
    RMM_FAIL("Maximum pool size exceeded", rmm::bad_alloc);
  }

  /**
   * @brief Allocate initial memory for the pool
   *
   * If initial_size is unset, then queries the upstream memory resource for available memory if
   * upstream supports `get_mem_info`, or queries the device (using CUDA API) for available memory
   * if not. Then attempts to initialize to half the available memory.
   *
   * If initial_size is set, then tries to initialize the pool to that size.
   *
   * @param initial_size The optional initial size for the pool
   * @param maximum_size The optional maximum size for the pool
   */
  void initialize_pool(thrust::optional<std::size_t> initial_size,
                       thrust::optional<std::size_t> maximum_size)
  {
    auto const try_size = [&]() {
      if (not initial_size.has_value()) {
        std::size_t free{}, total{};
        std::tie(free, total) = (get_upstream()->supports_get_mem_info())
                                  ? get_upstream()->get_mem_info(cudaStreamLegacy)
                                  : detail::available_device_memory();
        return rmm::detail::align_up(std::min(free, total / 2), allocation_alignment);
      } else {
        return initial_size.value();
      }
    }();

    current_pool_size_ = 0;  // try_to_expand will set this if it succeeds
    maximum_pool_size_ = maximum_size;

    RMM_EXPECTS(try_size <= maximum_pool_size_.value_or(std::numeric_limits<std::size_t>::max()),
                "Initial pool size exceeds the maximum pool size!");

    if (try_size > 0) {
      auto const b = try_to_expand(try_size, try_size, cudaStreamLegacy);
      this->insert_block(b, cudaStreamLegacy);
    }
  }

  /**
   * @brief Allocate space from upstream to supply the suballocation pool and return
   * a sufficiently sized block.
   *
   * @param size The minimum size to allocate
   * @param blocks The free list (ignored in this implementation)
   * @param stream The stream on which the memory is to be used.
   * @return block_type a block of at least `size` bytes
   */
<<<<<<< HEAD
  block_type expand_pool(size_t size, free_list& blocks, cuda_stream_view stream)
  {
    auto grow_size = size_to_grow(size);
    if (grow_size == 0) {
      RMM_LOG_ERROR("[A][Stream {}][Upstream {}B][FAILURE max pool size exceeded]",
                    reinterpret_cast<void*>(static_cast<cudaStream_t>(stream)),
                    size);
      RMM_FAIL("Maximum pool size exceeded", rmm::bad_alloc);
    }

    current_pool_size_ += grow_size;
    return block_from_upstream(grow_size, stream);
=======
  block_type expand_pool(std::size_t size, free_list& blocks, cudaStream_t stream)
  {
    // Strategy: If maximum_pool_size_ is set, then grow geometrically, e.g. by halfway to the
    // limit each time. If it is not set, grow exponentially, e.g. by doubling the pool size each
    // time. Upon failure, attempt to back off exponentially, e.g. by half the attempted size,
    // until either success or the attempt is less than the requested size.
    return try_to_expand(size_to_grow(size), size, stream);
>>>>>>> 210c863b
  }

  /**
   * @brief Given a minimum size, computes an appropriate size to grow the pool.
   *
   * Strategy is to try to grow the pool by half the difference between the configured maximum
   * pool size and the current pool size, if the maximum pool size is set. If it is not set, try
   * to double the current pool size.
   *
   * Returns 0 if the requested size cannot be satisfied.
   *
   * @param size The size of the minimum allocation immediately needed
   * @return size_t The computed size to grow the pool.
   */
  std::size_t size_to_grow(std::size_t size) const
  {
    if (maximum_pool_size_.has_value()) {
      auto const unaligned_remaining = maximum_pool_size_.value() - pool_size();
      auto const remaining    = rmm::detail::align_up(unaligned_remaining, allocation_alignment);
      auto const aligned_size = rmm::detail::align_up(size, allocation_alignment);
      return (aligned_size <= remaining) ? std::max(aligned_size, remaining / 2) : 0;
    } else
      return std::max(size, pool_size());
  };

  /**
   * @brief Allocate a block from upstream to expand the suballocation pool.
   *
   * @param size The size in bytes to allocate from the upstream resource
   * @param stream The stream on which the memory is to be used.
   * @return block_type The allocated block
   */
<<<<<<< HEAD
  block_type block_from_upstream(size_t size, cuda_stream_view stream)
=======
  thrust::optional<block_type> block_from_upstream(size_t size, cudaStream_t stream)
>>>>>>> 210c863b
  {
    RMM_LOG_DEBUG("[A][Stream {}][Upstream {}B]", reinterpret_cast<void*>(stream), size);

    if (size == 0) return {};

    try {
      void* p = upstream_mr_->allocate(size, stream);
      block_type b{reinterpret_cast<char*>(p), size, true};
      upstream_blocks_.emplace_back(b);  // TODO: with C++17 use version that returns a reference
      return thrust::optional<block_type>{b};
    } catch (std::exception const& e) {
<<<<<<< HEAD
      RMM_LOG_ERROR("[A][Stream {}][Upstream {}B][FAILURE {}]",
                    reinterpret_cast<void*>(static_cast<cudaStream_t>(stream)),
                    size,
                    e.what());
      throw;
=======
      return thrust::nullopt;
>>>>>>> 210c863b
    }
  }

  /**
   * @brief Splits block `b` if necessary to return a pointer to memory of `size` bytes.
   *
   * If the block is split, the remainder is returned to the pool.
   *
   * @param b The block to allocate from.
   * @param size The size in bytes of the requested allocation.
   * @param stream_event The stream and associated event on which the allocation will be used.
   * @return A pair comprising the allocated pointer and any unallocated remainder of the input
   * block.
   */
  split_block allocate_from_block(block_type const& b, size_t size)
  {
    block_type const alloc{b.pointer(), size, b.is_head()};
    allocated_blocks_.insert(alloc);

    auto rest =
      (b.size() > size) ? block_type{b.pointer() + size, b.size() - size, false} : block_type{};
    return {reinterpret_cast<void*>(alloc.pointer()), rest};
  }

  /**
   * @brief Finds, frees and returns the block associated with pointer `p`.
   *
   * @param p The pointer to the memory to free.
   * @param size The size of the memory to free. Must be equal to the original allocation size.
   * @param stream The stream-event pair for the stream on which the memory was last used.
   * @return The (now freed) block associated with `p`. The caller is expected to return the block
   * to the pool.
   */
  block_type free_block(void* p, size_t size) noexcept
  {
    if (p == nullptr) return block_type{};

    auto const i = allocated_blocks_.find(static_cast<char*>(p));
    RMM_LOGGING_ASSERT(i != allocated_blocks_.end());

    auto block = *i;
    RMM_LOGGING_ASSERT(block.size() == rmm::detail::align_up(size, allocation_alignment));
    allocated_blocks_.erase(i);

    return block;
  }

  /**
   * @brief Computes the size of the current pool
   *
   * Includes allocated as well as free memory.
   *
   * @return size_t The total size of the currently allocated pool.
   */
  size_t pool_size() const noexcept { return current_pool_size_; }

  /**
   * @brief Free all memory allocated from the upstream memory_resource.
   *
   */
  void release()
  {
    lock_guard lock(this->get_mutex());

    for (auto b : upstream_blocks_)
      upstream_mr_->deallocate(b.pointer(), b.size());
    upstream_blocks_.clear();
    allocated_blocks_.clear();

    current_pool_size_ = 0;
  }

  /**
   * @brief Print debugging information about all blocks in the pool.
   *
   * @note This function is intended only for use in debugging.
   *
   */
  void print()
  {
    lock_guard lock(this->get_mutex());

    std::size_t free, total;
    std::tie(free, total) = upstream_mr_->get_mem_info(0);
    std::cout << "GPU free memory: " << free << " total: " << total << "\n";

    std::cout << "upstream_blocks: " << upstream_blocks_.size() << "\n";
    std::size_t upstream_total{0};

    for (auto h : upstream_blocks_) {
      h.print();
      upstream_total += h.size();
    }
    std::cout << "total upstream: " << upstream_total << " B\n";

    std::cout << "allocated_blocks: " << allocated_blocks_.size() << "\n";
    for (auto b : allocated_blocks_)
      b.print();

    this->print_free_blocks();
  }

  /**
   * @brief Get the largest available block size and total free size in the specified free list
   *
   * This is intended only for debugging
   *
   * @param blocks The free list from which to return the summary
   * @return std::pair<std::size_t, std::size_t> Pair of largest available block, total free size
   */
  std::pair<std::size_t, std::size_t> free_list_summary(free_list const& blocks)
  {
    std::size_t largest{};
    std::size_t total{};
    std::for_each(blocks.cbegin(), blocks.cend(), [&largest, &total](auto const& b) {
      total += b.size();
      largest = std::max(largest, b.size());
    });
    return {largest, total};
  }

  /**
   * @brief Get free and available memory for memory resource
   *
   * @throws nothing
   *
   * @param stream to execute on
   * @return std::pair contaiing free_size and total_size of memory
   */
  std::pair<size_t, size_t> do_get_mem_info(cuda_stream_view stream) const override
  {
    std::size_t free_size{};
    std::size_t total_size{};
    // TODO implement this
    return std::make_pair(free_size, total_size);
  }

  Upstream* upstream_mr_;  // The "heap" to allocate the pool from
  std::size_t current_pool_size_{};
  thrust::optional<std::size_t> maximum_pool_size_{};

  std::set<block_type, rmm::mr::detail::compare_blocks<block_type>> allocated_blocks_;

  // blocks allocated from upstream: so they can be easily freed
  std::vector<block_type> upstream_blocks_;
};  // namespace mr

}  // namespace mr
}  // namespace rmm<|MERGE_RESOLUTION|>--- conflicted
+++ resolved
@@ -15,11 +15,8 @@
  */
 #pragma once
 
-<<<<<<< HEAD
 #include <rmm/cuda_stream_view.hpp>
-=======
 #include <rmm/detail/aligned.hpp>
->>>>>>> 210c863b
 #include <rmm/detail/error.hpp>
 #include <rmm/logger.hpp>
 #include <rmm/mr/device/detail/coalescing_free_list.hpp>
@@ -89,8 +86,8 @@
    * @param upstream_mr The memory_resource from which to allocate blocks for the pool.
    * @param initial_pool_size Minimum size, in bytes, of the initial pool. Defaults to half of the
    * available memory on the current device.
-   * @param maximum_pool_size Maximum size, in bytes, that the pool can grow to. Defaults to all of
-   * the available memory on the current device.
+   * @param maximum_pool_size Maximum size, in bytes, that the pool can grow to. Defaults to all
+   * of the available memory on the current device.
    */
   explicit pool_memory_resource(Upstream* upstream_mr,
                                 thrust::optional<std::size_t> initial_pool_size = thrust::nullopt,
@@ -160,7 +157,8 @@
   size_t get_maximum_allocation_size() const { return std::numeric_limits<size_t>::max(); }
 
   /**
-   * @brief Try to expand the pool by allocating a block of at least `min_size` bytes from upstream
+   * @brief Try to expand the pool by allocating a block of at least `min_size` bytes from
+   * upstream
    *
    * Attempts to allocate `try_size` bytes from upstream. If it fails, it iteratively reduces the
    * attempted size by half until `min_size`, returning the allocated block once it succeeds.
@@ -173,7 +171,7 @@
    * @param stream The stream on which the memory is to be used.
    * @return block_type a block of at least `min_size` bytes
    */
-  block_type try_to_expand(std::size_t try_size, std::size_t min_size, cudaStream_t stream)
+  block_type try_to_expand(std::size_t try_size, std::size_t min_size, cuda_stream_view stream)
   {
     while (try_size >= min_size) {
       auto b = block_from_upstream(try_size, stream);
@@ -184,9 +182,8 @@
       if (try_size == min_size) break;  // only try `size` once
       try_size = std::max(min_size, try_size / 2);
     }
-    RMM_LOG_ERROR("[A][Stream {}][Upstream {}B][FAILURE maximum pool size exceeded]",
-                  reinterpret_cast<void*>(stream),
-                  min_size);
+    RMM_LOG_ERROR(
+      "[A][Stream {}][Upstream {}B][FAILURE maximum pool size exceeded]", stream, min_size);
     RMM_FAIL("Maximum pool size exceeded", rmm::bad_alloc);
   }
 
@@ -238,28 +235,13 @@
    * @param stream The stream on which the memory is to be used.
    * @return block_type a block of at least `size` bytes
    */
-<<<<<<< HEAD
-  block_type expand_pool(size_t size, free_list& blocks, cuda_stream_view stream)
-  {
-    auto grow_size = size_to_grow(size);
-    if (grow_size == 0) {
-      RMM_LOG_ERROR("[A][Stream {}][Upstream {}B][FAILURE max pool size exceeded]",
-                    reinterpret_cast<void*>(static_cast<cudaStream_t>(stream)),
-                    size);
-      RMM_FAIL("Maximum pool size exceeded", rmm::bad_alloc);
-    }
-
-    current_pool_size_ += grow_size;
-    return block_from_upstream(grow_size, stream);
-=======
-  block_type expand_pool(std::size_t size, free_list& blocks, cudaStream_t stream)
+  block_type expand_pool(std::size_t size, free_list& blocks, cuda_stream_view stream)
   {
     // Strategy: If maximum_pool_size_ is set, then grow geometrically, e.g. by halfway to the
     // limit each time. If it is not set, grow exponentially, e.g. by doubling the pool size each
     // time. Upon failure, attempt to back off exponentially, e.g. by half the attempted size,
     // until either success or the attempt is less than the requested size.
     return try_to_expand(size_to_grow(size), size, stream);
->>>>>>> 210c863b
   }
 
   /**
@@ -292,11 +274,7 @@
    * @param stream The stream on which the memory is to be used.
    * @return block_type The allocated block
    */
-<<<<<<< HEAD
-  block_type block_from_upstream(size_t size, cuda_stream_view stream)
-=======
-  thrust::optional<block_type> block_from_upstream(size_t size, cudaStream_t stream)
->>>>>>> 210c863b
+  thrust::optional<block_type> block_from_upstream(size_t size, cuda_stream_view stream)
   {
     RMM_LOG_DEBUG("[A][Stream {}][Upstream {}B]", reinterpret_cast<void*>(stream), size);
 
@@ -308,15 +286,7 @@
       upstream_blocks_.emplace_back(b);  // TODO: with C++17 use version that returns a reference
       return thrust::optional<block_type>{b};
     } catch (std::exception const& e) {
-<<<<<<< HEAD
-      RMM_LOG_ERROR("[A][Stream {}][Upstream {}B][FAILURE {}]",
-                    reinterpret_cast<void*>(static_cast<cudaStream_t>(stream)),
-                    size,
-                    e.what());
-      throw;
-=======
       return thrust::nullopt;
->>>>>>> 210c863b
     }
   }
 

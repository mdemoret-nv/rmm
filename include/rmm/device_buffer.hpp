/*
 * Copyright (c) 2019, NVIDIA CORPORATION.
 *
 * Licensed under the Apache License, Version 2.0 (the "License");
 * you may not use this file except in compliance with the License.
 * You may obtain a copy of the License at
 *
 *     http://www.apache.org/licenses/LICENSE-2.0
 *
 * Unless required by applicable law or agreed to in writing, software
 * distributed under the License is distributed on an "AS IS" BASIS,
 * WITHOUT WARRANTIES OR CONDITIONS OF ANY KIND, either express or implied.
 * See the License for the specific language governing permissions and
 * limitations under the License.
 */
#pragma once

#include <rmm/detail/cuda_stream_view.hpp>
#include <rmm/detail/error.hpp>
#include <rmm/mr/device/device_memory_resource.hpp>
#include <rmm/mr/device/per_device_resource.hpp>

#include <cuda_runtime_api.h>
#include <cassert>
#include <stdexcept>
#include <utility>

namespace rmm {
/**
 * @file device_buffer.hpp
 * @brief RAII construct for device memory allocation
 *
 * This class allocates untyped and *uninitialized* device memory using a
 * `device_memory_resource`. If not explicitly specified, the memory resource
 * returned from `get_current_device_resource()` is used.
 *
 * @note Unlike `std::vector` or `thrust::device_vector`, the device memory
 * allocated by a `device_buffer` is uninitialized. Therefore, it is undefined
 * behavior to read the contents of `data()` before first initializing it.
 *
 * Examples:
 * ```
 * //Allocates at least 100 bytes of device memory using the default memory
 * //resource and default stream.
 * device_buffer buff(100);
 *
 * // allocates at least 100 bytes using the custom memory resource and
 * // specified stream
 * custom_memory_resource mr;
 * cuda_stream_view stream = get_default_stream();
 * device_buffer custom_buff(100, stream, &mr);
 *
 * // deep copies `buff` into a new device buffer using the default stream
 * device_buffer buff_copy(buff);
 *
 * // deep copies `buff` into a new device buffer using the specified stream
 * device_buffer buff_copy(buff, stream);
 *
 * // shallow copies `buff` into a new device_buffer, `buff` is now empty
 * device_buffer buff_move(std::move(buff));
 *
 * // Default construction. Buffer is empty
 * device_buffer buff_default{};
 *
 * // If the requested size is larger than the current size, resizes allocation
 * // to the new size and deep copies any previous contents. Otherwise, simply
 * // updates the value of `size()` to the newly requested size without any
 * // allocations or copies. Uses the optionally specified stream or the default
 * // stream if none specified.
 * buff_default.resize(100, stream);
 *```
 */
class device_buffer {
 public:
  /**
   * @brief Default constructor creates an empty `device_buffer`
   */
  // Note: we cannot use `device_buffer() = default;` because nvcc implicitly adds
  // `__host__ __device__` specifiers to the defaulted constructor when it is called within the
  // context of both host and device functions. Specifically, the `cudf::type_dispatcher` is a host-
  // device function. This causes warnings/errors because this ctor invokes host-only functions.
  device_buffer()
    : _data{nullptr}, _size{}, _capacity{}, _stream{}, _mr{rmm::mr::get_current_device_resource()}
  {
  }

  /**
   * @brief Constructs a new device buffer of `size` uninitialized bytes
   *
   * @throws rmm::bad_alloc If allocation fails.
   *
   * @param size Size in bytes to allocate in device memory.
   * @param stream CUDA stream on which memory may be allocated if the memory
   * resource supports streams.
   * @param mr Memory resource to use for the device memory allocation.
   */
  explicit device_buffer(std::size_t size,
<<<<<<< HEAD
                         cuda_stream_view stream        = get_default_stream(),
                         mr::device_memory_resource* mr = mr::get_default_resource())
=======
                         cudaStream_t stream            = 0,
                         mr::device_memory_resource* mr = mr::get_current_device_resource())
>>>>>>> d22bfe9e
    : _stream{stream}, _mr{mr}
  {
    allocate(size);
  }

  /**
   * @brief Construct a new device buffer by copying from a raw pointer to an
   * existing host or device memory allocation.
   *
   * @throws rmm::bad_alloc If creating the new allocation fails.
   * @throws rmm::logic_error If `source_data` is null, and `size != 0`.
   * @throws rmm::cuda_error if copying from the device memory fails.
   *
   * @param source_data Pointer to the host or device memory to copy from.
   * @param size Size in bytes to copy.
   * @param stream CUDA stream on which memory may be allocated if the memory
   * resource supports streams.
   * @param mr Memory resource to use for the device memory allocation
   */
  device_buffer(void const* source_data,
                std::size_t size,
<<<<<<< HEAD
                cuda_stream_view stream        = get_default_stream(),
                mr::device_memory_resource* mr = mr::get_default_resource())
=======
                cudaStream_t stream            = 0,
                mr::device_memory_resource* mr = mr::get_current_device_resource())
>>>>>>> d22bfe9e
    : _stream{stream}, _mr{mr}
  {
    allocate(size);
    copy(source_data, size);
  }

  /**
   * @brief Construct a new `device_buffer` by deep copying the contents of
   * another `device_buffer`, optionally using the specified stream and memory
   * resource.
   *
   * @note Only copies `other.size()` bytes from `other`, i.e., if
   *`other.size() != other.capacity()`, then the size and capacity of the newly
   * constructed `device_buffer` will be equal to `other.size()`.
   *
   * @throws rmm::bad_alloc If creating the new allocation fails.
   * @throws rmm::cuda_error if copying from `other` fails.
   *
   * @param other The `device_buffer` whose contents will be copied
   * @param stream The stream to use for the allocation and copy
   * @param mr The resource to use for allocating the new `device_buffer`
   */
  device_buffer(device_buffer const& other,
<<<<<<< HEAD
                cuda_stream_view stream             = get_default_stream(),
                rmm::mr::device_memory_resource* mr = rmm::mr::get_default_resource())
=======
                cudaStream_t stream                 = 0,
                rmm::mr::device_memory_resource* mr = rmm::mr::get_current_device_resource())
>>>>>>> d22bfe9e
    : device_buffer{other.data(), other.size(), stream, mr}
  {
  }

  /**
   * @brief Constructs a new `device_buffer` by moving the contents of another
   * `device_buffer` into the newly constructed one.
   *
   * After the new `device_buffer` is constructed, `other` is modified to be a
   * valid, empty `device_buffer`, i.e., `data()` returns `nullptr`, and
   * `size()` and `capacity()` are zero.
   *
   * @throws Nothing
   *
   * @param other The `device_buffer` whose contents will be moved into the
   * newly constructed one.
   */
  device_buffer(device_buffer&& other) noexcept
    : _data{other._data},
      _size{other._size},
      _capacity{other._capacity},
      _stream{other.stream()},
      _mr{other._mr}
  {
    other._data     = nullptr;
    other._size     = 0;
    other._capacity = 0;
    other.set_stream(get_default_stream());
  }

  /**
   * @brief Copies the contents of `other` into this `device_buffer`.
   *
   * All operations on the data in this `device_buffer` on all streams must be
   * complete before using this operator, otherwise behavior is undefined.
   *
   * If the existing capacity is large enough, and the memory resources are
   * compatible, then this `device_buffer`'s existing memory will be reused and
   * `other`s contents will simply be copied on `other.stream()`. I.e., if
   * `capcity() > other.size()` and
   * `memory_resource()->is_equal(*other.memory_resource())`.
   *
   * Otherwise, the existing memory will be deallocated using
   * `memory_resource()` on `stream()` and new memory will be allocated using
   * `other.memory_resource()` on `other.stream()`.
   *
   * @throws rmm::bad_alloc if allocation fails
   * @throws rmm::cuda_error if the copy from `other` fails
   *
   * @param other The `device_buffer` to copy.
   */
  device_buffer& operator=(device_buffer const& other)
  {
    if (&other != this) {
      // If the current capacity is large enough and the resources are
      // compatible, just reuse the existing memory
      if ((capacity() > other.size()) and _mr->is_equal(*other._mr)) {
        resize(other.size(), other.stream());
        copy(other.data(), other.size());
      } else {
        // Otherwise, need to deallocate and allocate new memory
        deallocate();
        set_stream(other.stream());
        _mr = other._mr;
        allocate(other.size());
        copy(other.data(), other.size());
      }
    }
    return *this;
  }

  /**
   * @brief Move assignment operator moves the contents from `other`.
   *
   * This `device_buffer`'s current device memory allocation will be deallocated
   * on `stream()`.
   *
   * If a different stream is required, call `set_stream()` on
   * the instance before assignment. After assignment, this instance's stream is
   * replaced by the `other.stream()`.
   *
   * @param other The `device_buffer` whose contents will be moved.
   */
  device_buffer& operator=(device_buffer&& other) noexcept
  {
    if (&other != this) {
      deallocate();

      _data     = other._data;
      _size     = other._size;
      _capacity = other._capacity;
      set_stream(other.stream());
      _mr = other._mr;

      other._data     = nullptr;
      other._size     = 0;
      other._capacity = 0;
      other.set_stream(get_default_stream());
    }
    return *this;
  }

  /**
   * @brief Destroy the device buffer object
   *
   * @note If the memory resource supports streams, this destructor deallocates
   * using the stream most recently passed to any of this device buffer's
   * methods.
   */
  ~device_buffer() noexcept
  {
    deallocate();
    _mr     = nullptr;
    _stream = get_default_stream();
  }

  /**
   * @brief Resize the device memory allocation
   *
   * If the requested `new_size` is less than or equal to `capacity()`, no
   * action is taken other than updating the value that is returned from
   * `size()`. Specifically, no memory is allocated nor copied. The value
   * `capacity()` remains the actual size of the device memory allocation.
   *
   * @note `shrink_to_fit()` may be used to force the deallocation of unused
   * `capacity()`.
   *
   * If `new_size` is larger than `capacity()`, a new allocation is made on
   * `stream` to satisfy `new_size`, and the contents of the old allocation are
   * copied on `stream` to the new allocation. The old allocation is then freed.
   * The bytes from `[old_size, new_size)` are uninitialized.
   *
   * The invariant `size() <= capacity()` holds.
   *
   * @throws rmm::bad_alloc If creating the new allocation fails
   * @throws rmm::cuda_error if the copy from the old to new allocation
   *fails
   *
   * @param new_size The requested new size, in bytes
   * @param stream The stream to use for allocation and copy
   */
  void resize(std::size_t new_size, cuda_stream_view stream = get_default_stream())
  {
    set_stream(stream);
    // If the requested size is smaller than the current capacity, just update
    // the size without any allocations
    if (new_size <= capacity()) {
      _size = new_size;
    } else {
      void* const new_data = _mr->allocate(new_size, this->stream());
      RMM_CUDA_TRY(cudaMemcpyAsync(new_data, data(), size(), cudaMemcpyDefault, this->stream()));
      deallocate();
      _data     = new_data;
      _size     = new_size;
      _capacity = new_size;
    }
  }

  /**
   * @brief Forces the deallocation of unused memory.
   *
   * Reallocates and copies on stream `stream` the contents of the device memory
   * allocation to reduce `capacity()` to `size()`.
   *
   * If `size() == capacity()`, no allocations nor copies occur.
   *
   * @throws rmm::bad_alloc If creating the new allocation fails
   * @throws rmm::cuda_error If the copy from the old to new allocation fails
   *
   * @param stream The stream on which the allocation and copy are performed
   */
  void shrink_to_fit(cuda_stream_view stream = get_default_stream())
  {
    set_stream(stream);
    if (size() != capacity()) {
      // Invoke copy ctor on self which only copies `[0, size())` and swap it
      // with self. The temporary `device_buffer` will hold the old contents
      // which will then be destroyed
      auto tmp = device_buffer{*this, stream, _mr};
      std::swap(tmp, *this);
    }
  }

  /**
   * @brief Returns raw pointer to underlying device memory allocation
   */
  void const* data() const noexcept { return _data; }

  /**
   * @brief Returns raw pointer to underlying device memory allocation
   */
  void* data() noexcept { return _data; }

  /**
   * @brief Returns size in bytes that was requested for the device memory
   * allocation
   */
  std::size_t size() const noexcept { return _size; }

  /**
   * @brief Returns whether the size in bytes of the `device_buffer` is zero.
   *
   * If `is_empty() == true`, the `device_buffer` may still hold an allocation
   * if `capacity() > 0`.
   *
   */
  bool is_empty() const noexcept { return 0 == size(); }

  /**
   * @brief Returns actual size in bytes of device memory allocation.
   *
   * The invariant `size() <= capacity()` holds.
   */
  std::size_t capacity() const noexcept { return _capacity; }

  /**
   * @brief Returns stream most recently specified for allocation/deallocation
   */
  cuda_stream_view stream() const noexcept { return _stream; }

  /**
   * @brief Sets the stream to be used for deallocation
   *
   * If no other rmm::device_buffer method that allocates or copies memory is
   * called after this call with a different stream argument, then @p stream
   * will be used for deallocation in the `rmm::device_buffer destructor.
   * Otherwise, if another rmm::device_buffer method with a stream parameter is
   * called after this, the later stream parameter will be stored and used in
   * the destructor.
   */
  void set_stream(cuda_stream_view stream) noexcept { _stream = stream; }

  /**
   * @brief Returns pointer to the memory resource used to allocate and
   * deallocate the device memory
   */
  mr::device_memory_resource* memory_resource() const noexcept { return _mr; }

 private:
  void* _data{nullptr};        ///< Pointer to device memory allocation
  std::size_t _size{};         ///< Requested size of the device memory allocation
  std::size_t _capacity{};     ///< The actual size of the device memory allocation
  cuda_stream_view _stream{};  ///< Stream to use for device memory deallocation
  mr::device_memory_resource* _mr{
    mr::get_current_device_resource()};  ///< The memory resource used to
                                         ///< allocate/deallocate device memory

  /**
   * @brief Allocates the specified amount of memory and updates the
   * size/capacity accordingly.
   *
   * If `bytes == 0`, sets `_data = nullptr`.
   *
   * @param bytes The amount of memory to allocate
   * @param stream The stream on which to allocate
   */
  void allocate(std::size_t bytes)
  {
    _size     = bytes;
    _capacity = bytes;
    _data     = (bytes > 0) ? _mr->allocate(bytes, stream()) : nullptr;
  }

  /**
   * @brief Deallocate any memory held by this `device_buffer` and clear the
   * size/capacity/data members.
   *
   * If the buffer doesn't hold any memory, i.e., `capacity() == 0`, doesn't
   * call the resource deallocation.
   *
   */
  void deallocate() noexcept
  {
    if (capacity() > 0) { _mr->deallocate(data(), capacity(), stream()); }
    _size     = 0;
    _capacity = 0;
    _data     = nullptr;
  }

  /**
   * @brief Copies the specified number of `bytes` from `source` into the
   * internal device allocation.
   *
   * `source` can point to either host or device memory.
   *
   * This function assumes `_data` already points to an allocation large enough
   * to hold `bytes` bytes.
   *
   * @param source The pointer to copy from
   * @param bytes The number of bytes to copy
   */
  void copy(void const* source, std::size_t bytes)
  {
    if (bytes > 0) {
      RMM_EXPECTS(nullptr != source, "Invalid copy from nullptr.");

      RMM_CUDA_TRY(cudaMemcpyAsync(_data, source, bytes, cudaMemcpyDefault, stream()));
    }
  }
};
}  // namespace rmm<|MERGE_RESOLUTION|>--- conflicted
+++ resolved
@@ -95,13 +95,8 @@
    * @param mr Memory resource to use for the device memory allocation.
    */
   explicit device_buffer(std::size_t size,
-<<<<<<< HEAD
-                         cuda_stream_view stream        = get_default_stream(),
-                         mr::device_memory_resource* mr = mr::get_default_resource())
-=======
-                         cudaStream_t stream            = 0,
+                         cudaStream_t stream            = get_default_stream(),
                          mr::device_memory_resource* mr = mr::get_current_device_resource())
->>>>>>> d22bfe9e
     : _stream{stream}, _mr{mr}
   {
     allocate(size);
@@ -123,13 +118,8 @@
    */
   device_buffer(void const* source_data,
                 std::size_t size,
-<<<<<<< HEAD
-                cuda_stream_view stream        = get_default_stream(),
-                mr::device_memory_resource* mr = mr::get_default_resource())
-=======
-                cudaStream_t stream            = 0,
+                cudaStream_t stream            = get_default_stream(),
                 mr::device_memory_resource* mr = mr::get_current_device_resource())
->>>>>>> d22bfe9e
     : _stream{stream}, _mr{mr}
   {
     allocate(size);
@@ -153,13 +143,8 @@
    * @param mr The resource to use for allocating the new `device_buffer`
    */
   device_buffer(device_buffer const& other,
-<<<<<<< HEAD
-                cuda_stream_view stream             = get_default_stream(),
-                rmm::mr::device_memory_resource* mr = rmm::mr::get_default_resource())
-=======
-                cudaStream_t stream                 = 0,
+                cudaStream_t stream                 = get_default_stream(),
                 rmm::mr::device_memory_resource* mr = rmm::mr::get_current_device_resource())
->>>>>>> d22bfe9e
     : device_buffer{other.data(), other.size(), stream, mr}
   {
   }

/*
 * Copyright (c) 2020, NVIDIA CORPORATION.
 *
 * Licensed under the Apache License, Version 2.0 (the "License");
 * you may not use this file except in compliance with the License.
 * You may obtain a copy of the License at
 *
 *     http://www.apache.org/licenses/LICENSE-2.0
 *
 * Unless required by applicable law or agreed to in writing, software
 * distributed under the License is distributed on an "AS IS" BASIS,
 * WITHOUT WARRANTIES OR CONDITIONS OF ANY KIND, either express or implied.
 * See the License for the specific language governing permissions and
 * limitations under the License.
 */

#pragma once

#include <rmm/detail/cuda_stream_view.hpp>
#include <rmm/detail/error.hpp>
#include <rmm/device_buffer.hpp>
#include <rmm/mr/device/device_memory_resource.hpp>
#include <rmm/mr/device/per_device_resource.hpp>

#include <vector>

namespace rmm {

/**
 * @brief An *uninitialized* vector of elements in device memory.
 *
 * Similar to a `thrust::device_vector`, `device_uvector` is a random access container of elements
 * stored contiguously in device memory. However, unlike `thrust::device_vector`, `device_uvector`
 * does *not* default initialize the vector elements.
 *
 * If initialization is desired, this must be done explicitly by the caller, e.g., with
 * `thrust::uninitialized_fill`.
 *
 * Example:
 * @code
 * rmm::mr::device_memory_resource * mr = new my_custom_resource();
 * rmm::cuda_stream_view s{};
 *
 * // Allocates *uninitialized* device memory on stream `s` sufficient for 100 ints using the
 * // supplied resource `mr`
 * rmm::device_uvector<int> uv(100, s, mr);
 *
 * // Initializes all elements to 0 on stream `s`
 * thrust::uninitialized_fill(thrust::cuda::par.on(s), uv.begin(), uv.end(), 0);
 * @endcode
 *
 * Avoiding default initialization improves performance by eliminating the kernel launch required to
 * default initialize the elements. This initialization is often unnecessary, e.g., when the vector
 * is created to hold some output from some operation.
 *
 * However, this restricts the element type `T` to only trivially copyable types. In short,
 * trivially copyable types can be safely copied with `memcpy`. For more information, see
 * https://en.cppreference.com/w/cpp/types/is_trivially_copyable.
 *
 * Another key difference over `thrust::device_vector` is that all operations that invoke
 * allocation, kernels, or memcpys take a CUDA stream parameter to indicate on which stream the
 * operation will be performed.
 *
 * @tparam T Trivially copyable element type
 */
template <typename T>
class device_uvector {
  static_assert(std::is_trivially_copyable<T>::value,
                "device_uvector only supports types that are trivially copyable.");

 public:
  using value_type      = T;
  using size_type       = std::size_t;
  using reference       = value_type&;
  using const_reference = value_type const&;
  using pointer         = value_type*;
  using const_pointer   = value_type const*;
  using iterator        = pointer;
  using const_iterator  = const_pointer;

  ~device_uvector()                = default;
  device_uvector(device_uvector&&) = default;
  device_uvector& operator=(device_uvector&&) = default;

  /**
   * @brief Copy ctor is deleted as it doesn't allow a stream argument
   */
  device_uvector(device_uvector const&) = delete;

  /**
   * @brief Copy assignment is deleted as it doesn't allow a stream argument
   */
  device_uvector& operator=(device_uvector const&) = delete;

  /**
   * @brief Default constructor is deleted as it doesn't allow a stream argument
   */
  device_uvector() = delete;

  /**
   * @brief Construct a new `device_uvector` with sufficient uninitialized storage for `size`
   * elements.
   *
   * Elements are uninitialized. Reading an element before it is initialized results in undefined
   * behavior.
   *
   * @param size The number of elements to allocate storage for
   * @param stream The stream on which to perform the allocation
   * @param mr The resource used to allocate the device storage
   */
<<<<<<< HEAD
  explicit device_uvector(std::size_t size,
                          cuda_stream_view stream,
                          rmm::mr::device_memory_resource* mr = rmm::mr::get_default_resource())
=======
  explicit device_uvector(
    std::size_t size,
    cudaStream_t stream,
    rmm::mr::device_memory_resource* mr = rmm::mr::get_current_device_resource())
>>>>>>> d22bfe9e
    : _storage{elements_to_bytes(size), stream, mr}
  {
  }

  /**
   * @brief Construct a new device_uvector by deep copying the contents of another `device_uvector`.
   *
   * Elements are copied as if by `memcpy`, i.e., `T`'s copy constructor is not invoked.
   *
   * @param other The vector to copy from
   * @param stream The stream on which to perform the copy
   * @param mr The resource used to allocate device memory for the new vector
   */
<<<<<<< HEAD
  explicit device_uvector(device_uvector const& other,
                          cuda_stream_view stream,
                          rmm::mr::device_memory_resource* mr = rmm::mr::get_default_resource())
    : _storage{other.storage, stream, mr}
=======
  explicit device_uvector(
    device_uvector const& other,
    cudaStream_t stream,
    rmm::mr::device_memory_resource* mr = rmm::mr::get_current_device_resource())
    : _storage{other._storage, stream, mr}
>>>>>>> d22bfe9e
  {
  }

  /**
   * @brief Returns pointer to the specified element
   *
   * Behavior is undefined if `element_index >= size()`.
   *
   * @param element_index Index of the specified element.
   * @return T* Pointer to the desired element
   */
  pointer element_ptr(std::size_t element_index) noexcept
  {
    assert(element_index < size());
    return data() + element_index;
  }

  /**
   * @brief Returns pointer to the specified element
   *
   * Behavior is undefined if `element_index >= size()`.
   *
   * @param element_index Index of the specified element.
   * @return T* Pointer to the desired element
   */
  const_pointer element_ptr(std::size_t element_index) const noexcept
  {
    assert(element_index < size());
    return data() + element_index;
  }

  /**
   * @brief Performs a synchronous copy of `v` to the specified element in device memory.
   *
   * Because this function synchronizes the stream `s`, it is safe to destroy or modify the object
   * referenced by `v` after this function has returned.
   *
   * @note: This function incurs a host to device memcpy and should be used sparingly.
   * @note: This function synchronizes `stream`.
   *
   * Example:
   * \code{cpp}
   * rmm::device_uvector<int32_t> vec(100, stream);
   *
   * int v{42};
   *
   * // Copies 42 to element 0 on `stream` and synchronizes the stream
   * vec.set_element(0, v, stream);
   *
   * // It is safe to destroy or modify `v`
   * v = 13;
   * \endcode
   *
   *
   * @throws rmm::out_of_range exception if `element_index >= size()`
   *
   * @param element_index Index of the target element
   * @param v The value to copy to the specified element
   * @param s The stream on which to perform the copy
   */
  void set_element(std::size_t element_index, T const& v, cudaStream_t s)
  {
    RMM_EXPECTS(
      element_index < size(), rmm::out_of_range, "Attempt to access out of bounds element.");
    RMM_CUDA_TRY(cudaMemcpyAsync(element_ptr(element_index), &v, sizeof(v), cudaMemcpyDefault, s));
    RMM_CUDA_TRY(cudaStreamSynchronize(s));
  }

  /**
   * @brief Performs an asynchronous copy of `v` to the specified element in device memory.
   *
   * This function does not synchronize stream `s` before returning. Therefore, the object
   * referenced by `v` should not be destroyed or modified until `stream` has been synchronized.
   * Otherwise, behavior is undefined.
   *
   * @note: This function incurs a host to device memcpy and should be used sparingly.
   *
   * Example:
   * \code{cpp}
   * rmm::device_uvector<int32_t> vec(100, stream);
   *
   * int v{42};
   *
   * // Copies 42 to element 0 on `stream`. Does _not_ synchronize
   * vec.set_element_async(0, v, stream);
   * ...
   * cudaStreamSynchronize(stream);
   * // Synchronization is required before `v` can be modified
   * v = 13;
   * \endcode
   *
   * @throws rmm::out_of_range exception if `element_index >= size()`
   *
   * @param element_index Index of the target element
   * @param v The value to copy to the specified element
   * @param s The stream on which to perform the copy
   */
  void set_element_async(std::size_t element_index, value_type const& v, cudaStream_t s)
  {
    RMM_EXPECTS(
      element_index < size(), rmm::out_of_range, "Attempt to access out of bounds element.");
    RMM_CUDA_TRY(cudaMemcpyAsync(element_ptr(element_index), &v, sizeof(v), cudaMemcpyDefault, s));
  }

  /**
   * @brief Returns the specified element from device memory
   *
   * @note: This function incurs a device to host memcpy and should be used sparingly.
   * @note: This function synchronizes `stream`.
   *
   * @throws rmm::out_of_range exception if `element_index >= size()`
   *
   * @param element_index Index of the desired element
   * @param s The stream on which to perform the copy
   * @return The value of the specified element
   */
  value_type element(std::size_t element_index, cudaStream_t s) const
  {
    RMM_EXPECTS(
      element_index < size(), rmm::out_of_range, "Attempt to access out of bounds element.");
    value_type v;
    RMM_CUDA_TRY(cudaMemcpyAsync(&v, element_ptr(element_index), sizeof(v), cudaMemcpyDefault, s));
    RMM_CUDA_TRY(cudaStreamSynchronize(s));
    return v;
  }

  /**
   * @brief Returns the first element.
   *
   * @note: This function incurs a device to host memcpy and should be used sparingly.
   *
   * @throws rmm::out_of_range exception if the vector is empty.
   *
   * @param s The stream on which to perform the copy
   * @return The value of the first element
   */
  value_type front_element(cudaStream_t s) const { return element(0, s); }

  /**
   * @brief Returns the last element.
   *
   * @note: This function incurs a device to host memcpy and should be used sparingly.
   *
   * @throws rmm::out_of_range exception if the vector is empty.
   *
   * @param s The stream on which to perform the copy
   * @return The value of the last element
   */
  value_type back_element(cudaStream_t s) const { return element(size() - 1, s); }

  /**
   * @brief Resizes the vector to contain `new_size` elements.
   *
   * If `new_size > size()`, the additional elements are uninitialized.
   *
   * If `new_size < capacity()`, no action is taken other than updating the value of `size()`. No
   * memory is allocated nor copied. `shrink_to_fit()` may be used to force deallocation of unused
   * memory.
   *
   * If `new_size > capacity()`, elements are copied as if by mempcy to a new allocation.
   *
   * The invariant `size() <= capacity()` holds.
   *
   * @param new_size The desired number of elements
   * @param stream The stream on which to perform the allocation/copy (if any)
   */
  void resize(std::size_t new_size, cuda_stream_view stream)
  {
    _storage.resize(elements_to_bytes(new_size), stream);
  }

  /**
   * @brief Forces deallocation of unused device memory.
   *
   * If `capacity() > size()`, reallocates and copies vector contents to eliminate unused memory.
   *
   * @param stream Stream on which to perform allocation and copy
   */
  void shrink_to_fit(cuda_stream_view stream) { _storage.shrink_to_fit(stream); }

  /**
   * @brief Release ownership of device memory storage.
   *
   * @return The `device_buffer` used to store the vector elements
   */
  device_buffer release() noexcept { return std::move(_storage); }

  /**
   * @brief Returns the number of elements that can be held in currently allocated storage.
   *
   * @return std::size_t The number of elements that can be stored without requiring a new
   * allocation.
   */
  std::size_t capacity() const noexcept { return bytes_to_elements(_storage.capacity()); }

  /**
   * @brief Returns pointer to underlying device storage.
   *
   * @note If `size() == 0` it is undefined behavior to deference the returned pointer. Furthermore,
   * the returned pointer may or may not be equal to `nullptr`.
   *
   * @return Raw pointer to element storage in device memory.
   */
  pointer data() noexcept { return static_cast<pointer>(_storage.data()); }

  /**
   * @brief Returns const pointer to underlying device storage.
   *
   * @note If `size() == 0` it is undefined behavior to deference the returned pointer. Furthermore,
   * the returned pointer may or may not be equal to `nullptr`.
   *
   * @return const_pointer Raw const pointer to element storage in device memory.
   */
  const_pointer data() const noexcept { return static_cast<const_pointer>(_storage.data()); }

  /**
   * @brief Returns an iterator to the first element.
   *
   * If the vector is empty, then `begin() == end()`.
   *
   * @return Iterator to the first element.
   */
  iterator begin() noexcept { return data(); }

  /**
   * @brief Returns a const_iterator to the first element.
   *
   * If the vector is empty, then `cbegin() == cend()`.
   *
   * @return Immutable iterator to the first element.
   */
  const_iterator cbegin() const noexcept { return data(); }

  /**
   * @brief Returns a const_iterator to the first element.
   *
   * If the vector is empty, then `begin() == end()`.
   *
   * @return Immutable iterator to the first element.
   */
  const_iterator begin() const noexcept { return cbegin(); }

  /**
   * @brief Returns an iterator to the element following the last element of the vector.
   *
   * The element referenced by `end()` is a placeholder and dereferencing it results in undefined
   * behavior.
   *
   * @return Iterator to one past the last element.
   */
  iterator end() noexcept { return data() + size(); }

  /**
   * @brief Returns a const_iterator to the element following the last element of the vector.
   *
   * The element referenced by `end()` is a placeholder and dereferencing it results in undefined
   * behavior.
   *
   * @return Immutable iterator to one past the last element.
   */
  const_iterator cend() const noexcept { return data() + size(); }

  /**
   * @brief Returns an iterator to the element following the last element of the vector.
   *
   * The element referenced by `end()` is a placeholder and dereferencing it results in undefined
   * behavior.
   *
   * @return Immutable iterator to one past the last element.
   */
  const_iterator end() const noexcept { return cend(); }

  /**
   * @brief Returns the number of elements in the vector.
   *
   * @return The number of elements.
   */
  std::size_t size() const noexcept { return bytes_to_elements(_storage.size()); }

  /**
   * @brief Returns true if the vector contains no elements, i.e., `size() == 0`.
   *
   * @return true The vector is empty
   * @return false The vector is not empty
   */
  bool is_empty() const noexcept { return size() == 0; }

  /**
   * @brief Returns pointer to the resource used to allocate and deallocate the device storage.
   *
   * @return Pointer to underlying resource
   */
  mr::device_memory_resource* memory_resource() const noexcept
  {
    return _storage.memory_resource();
  }

 private:
  device_buffer _storage{};  ///< Device memory storage for vector elements

  std::size_t constexpr elements_to_bytes(std::size_t num_elements) const noexcept
  {
    return num_elements * sizeof(value_type);
  }

  std::size_t constexpr bytes_to_elements(std::size_t num_bytes) const noexcept
  {
    return num_bytes / sizeof(value_type);
  }
};
}  // namespace rmm<|MERGE_RESOLUTION|>--- conflicted
+++ resolved
@@ -108,16 +108,10 @@
    * @param stream The stream on which to perform the allocation
    * @param mr The resource used to allocate the device storage
    */
-<<<<<<< HEAD
-  explicit device_uvector(std::size_t size,
-                          cuda_stream_view stream,
-                          rmm::mr::device_memory_resource* mr = rmm::mr::get_default_resource())
-=======
   explicit device_uvector(
     std::size_t size,
-    cudaStream_t stream,
+    cuda_stream_view stream,
     rmm::mr::device_memory_resource* mr = rmm::mr::get_current_device_resource())
->>>>>>> d22bfe9e
     : _storage{elements_to_bytes(size), stream, mr}
   {
   }
@@ -131,18 +125,11 @@
    * @param stream The stream on which to perform the copy
    * @param mr The resource used to allocate device memory for the new vector
    */
-<<<<<<< HEAD
-  explicit device_uvector(device_uvector const& other,
-                          cuda_stream_view stream,
-                          rmm::mr::device_memory_resource* mr = rmm::mr::get_default_resource())
-    : _storage{other.storage, stream, mr}
-=======
   explicit device_uvector(
     device_uvector const& other,
-    cudaStream_t stream,
+    cuda_stream_view stream,
     rmm::mr::device_memory_resource* mr = rmm::mr::get_current_device_resource())
     : _storage{other._storage, stream, mr}
->>>>>>> d22bfe9e
   {
   }
 

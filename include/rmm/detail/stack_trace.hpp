/*
 * Copyright (c) 2020, NVIDIA CORPORATION.
 *
 * Licensed under the Apache License, Version 2.0 (the "License");
 * you may not use this file except in compliance with the License.
 * You may obtain a copy of the License at
 *
 *     http://www.apache.org/licenses/LICENSE-2.0
 *
 * Unless required by applicable law or agreed to in writing, software
 * distributed under the License is distributed on an "AS IS" BASIS,
 * WITHOUT WARRANTIES OR CONDITIONS OF ANY KIND, either express or implied.
 * See the License for the specific language governing permissions and
 * limitations under the License.
 */

#pragma once

// execinfo is a linux-only library, so stack traces will only be available on
// linux systems.
#if (defined(__GNUC__) && !defined(__MINGW32__) && !defined(__MINGW64__))
#define RMM_ENABLE_STACK_TRACES
#endif

#include <sstream>

#if defined(RMM_ENABLE_STACK_TRACES)
#include <cxxabi.h>
#include <dlfcn.h>
#include <execinfo.h>
#include <memory>
#include <vector>
#endif

namespace rmm {

namespace detail {

/**
 * @brief stack_trace is a class that will capture a stack on instatiation for output later.
 * It can then be used in an output stream to display stack information.
 *
 * rmm::detail::stack_trace saved_stack;
 *
 * std::cout << "callstack: " << saved_stack;
 *
 */
class stack_trace {
 public:
  stack_trace()
  {
#if defined(RMM_ENABLE_STACK_TRACES)
    const int MaxStackDepth = 64;
    void* stack[MaxStackDepth];
    auto const depth = backtrace(stack, MaxStackDepth);
    stack_ptrs.insert(stack_ptrs.end(), &stack[0], &stack[depth]);
#endif  // RMM_ENABLE_STACK_TRACES
  }

  friend std::ostream& operator<<(std::ostream& os, const stack_trace& st)
  {
#if defined(RMM_ENABLE_STACK_TRACES)
    std::unique_ptr<char*, decltype(&::free)> strings(
      backtrace_symbols(st.stack_ptrs.data(), st.stack_ptrs.size()), &::free);
    if (strings.get() == nullptr) {
      os << "But no stack trace could be found!" << std::endl;
    } else {
<<<<<<< HEAD
      // Iterate over the stack pointers converting to a string
      for (int i = 0; i < st.stack_ptrs.size(); i++) {
        // Leading index
        os << "#" << i << " in ";

        bool written = false;
        Dl_info info;

        if (dladdr(st.stack_ptrs[i], &info)) {
          int status = -1;

          // Demangle the name. This can occasionally fail
          std::unique_ptr<char, decltype(&::free)> demangled(
            abi::__cxa_demangle(info.dli_sname, NULL, 0, &status), &::free);

          // If it fails, fallback to the dli_name.
          if (status == 0) {
            os << demangled.get() << " from " << info.dli_fname;
            written = true;
          } else if (info.dli_sname != NULL) {
            os << info.dli_sname << " from " << info.dli_fname;
            written = true;
          }
        }

        // If the demangling and fallback failed, just print the mangled string
        if (!written) { os << strings.get()[i]; }

        os << std::endl;
=======
      ///@todo: support for demangling of C++ symbol names
      for (std::size_t i = 0; i < st.stack_ptrs.size(); ++i) {
        os << "#" << i << " in " << strings.get()[i] << std::endl;
>>>>>>> c23c3224
      }
    }
#else
    os << "stack traces disabled" << std::endl;
#endif  // RMM_ENABLE_STACK_TRACES
    return os;
  };

#if defined(RMM_ENABLE_STACK_TRACES)
 private:
  std::vector<void*> stack_ptrs;
#endif  // RMM_ENABLE_STACK_TRACES
};

}  // namespace detail

}  // namespace rmm<|MERGE_RESOLUTION|>--- conflicted
+++ resolved
@@ -65,9 +65,8 @@
     if (strings.get() == nullptr) {
       os << "But no stack trace could be found!" << std::endl;
     } else {
-<<<<<<< HEAD
       // Iterate over the stack pointers converting to a string
-      for (int i = 0; i < st.stack_ptrs.size(); i++) {
+      for (std::size_t i = 0; i < st.stack_ptrs.size(); ++i) {
         // Leading index
         os << "#" << i << " in ";
 
@@ -95,11 +94,6 @@
         if (!written) { os << strings.get()[i]; }
 
         os << std::endl;
-=======
-      ///@todo: support for demangling of C++ symbol names
-      for (std::size_t i = 0; i < st.stack_ptrs.size(); ++i) {
-        os << "#" << i << " in " << strings.get()[i] << std::endl;
->>>>>>> c23c3224
       }
     }
 #else

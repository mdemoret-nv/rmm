--- conflicted
+++ resolved
@@ -9,12 +9,8 @@
     PoolMemoryResource,
     _flush_logs,
     _initialize,
-<<<<<<< HEAD
-=======
-    _set_per_device_resource as set_per_device_resource,
     disable_logging,
     enable_logging,
->>>>>>> e737e688
     get_current_device_resource,
     get_current_device_resource_type,
     get_per_device_resource,

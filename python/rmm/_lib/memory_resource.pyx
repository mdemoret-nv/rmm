--- conflicted
+++ resolved
@@ -476,7 +476,6 @@
         self.c_obj.reset()
 
 
-<<<<<<< HEAD
 cdef class TrackingResourceAdaptor(UpstreamResourceAdaptor):
 
     def __cinit__(
@@ -547,23 +546,6 @@
             self.c_obj.get()))[0].log_outstanding_allocations()
 
 
-class KeyInitializedDefaultDict(defaultdict):
-    """
-    This class subclasses ``defaultdict`` in order to pass the key to the
-    ``default_factory`` function supplied during the instantiation of the
-    class instance.
-    """
-    def __missing__(self, key):
-        if self.default_factory is None:
-            raise KeyError(key)
-        else:
-            ret = self.default_factory(key)
-            self[key] = ret
-            return ret
-
-
-=======
->>>>>>> 838474d7
 # Global per-device memory resources; dict of int:DeviceMemoryResource
 cdef _per_device_mrs = defaultdict(CudaMemoryResource)
 

--- conflicted
+++ resolved
@@ -1,8 +1,4 @@
 # Copyright (c) 2020, NVIDIA CORPORATION.
-<<<<<<< HEAD
-
-=======
->>>>>>> 035c3983
 import os
 
 from libcpp cimport bool

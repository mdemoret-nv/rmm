# Copyright (c) 2020, NVIDIA CORPORATION.
import gc
import os
import sys
from itertools import product

import numpy as np
import pytest
from numba import cuda

import rmm
import rmm._cuda.stream

if sys.version_info < (3, 8):
    try:
        import pickle5 as pickle
    except ImportError:
        import pickle
else:
    import pickle

cuda.set_memory_manager(rmm.RMMNumbaManager)

_driver_version = rmm._cuda.gpu.driverGetVersion()
_runtime_version = rmm._cuda.gpu.runtimeGetVersion()


@pytest.fixture(scope="function", autouse=True)
def rmm_auto_reinitialize():

    # Run the test
    yield

    # Automatically reinitialize the current memory resource after running each
    # test
    rmm.reinitialize()


def array_tester(dtype, nelem, alloc):
    # data
    h_in = np.full(nelem, 3.2, dtype)
    h_result = np.empty(nelem, dtype)

    d_in = alloc.to_device(h_in)
    d_result = alloc.device_array_like(d_in)

    d_result.copy_to_device(d_in)
    h_result = d_result.copy_to_host()

    np.testing.assert_array_equal(h_result, h_in)


_dtypes = [
    np.int8,
    np.int16,
    np.int32,
    np.int64,
    np.float32,
    np.float64,
    np.bool_,
]
_nelems = [1, 2, 7, 8, 9, 32, 128]
_allocs = [cuda]


@pytest.mark.parametrize("dtype", _dtypes)
@pytest.mark.parametrize("nelem", _nelems)
@pytest.mark.parametrize("alloc", _allocs)
def test_rmm_alloc(dtype, nelem, alloc):
    array_tester(dtype, nelem, alloc)


# Test all combinations of default/managed and pooled/non-pooled allocation
@pytest.mark.parametrize("dtype", _dtypes)
@pytest.mark.parametrize("nelem", _nelems)
@pytest.mark.parametrize("alloc", _allocs)
@pytest.mark.parametrize(
    "managed, pool", list(product([False, True], [False, True]))
)
def test_rmm_modes(dtype, nelem, alloc, managed, pool):
    assert rmm.is_initialized()
    array_tester(dtype, nelem, alloc)

    rmm.reinitialize(pool_allocator=pool, managed_memory=managed)

    assert rmm.is_initialized()

    array_tester(dtype, nelem, alloc)


@pytest.mark.parametrize("dtype", _dtypes)
@pytest.mark.parametrize("nelem", _nelems)
@pytest.mark.parametrize("alloc", _allocs)
def test_rmm_csv_log(dtype, nelem, alloc, tmpdir):
    suffix = ".csv"

    base_name = str(tmpdir.join("rmm_log.csv"))
    rmm.reinitialize(logging=True, log_file_name=base_name)
    array_tester(dtype, nelem, alloc)
    rmm.mr._flush_logs()

    # Need to open separately because the device ID is appended to filename
    fname = base_name[: -len(suffix)] + ".dev0" + suffix
    try:
        with open(fname, "rb") as f:
            csv = f.read()
            assert csv.find(b"Time,Action,Pointer,Size,Stream") >= 0
    finally:
        os.remove(fname)


@pytest.mark.parametrize("size", [0, 5])
def test_rmm_device_buffer(size):
    b = rmm.DeviceBuffer(size=size)

    # Test some properties
    if size:
        assert b.ptr != 0
        assert b.size == size
    else:
        assert b.ptr == 0
        assert b.size == 0
    assert len(b) == b.size
    assert b.nbytes == b.size
    assert b.capacity() >= b.size
    assert b.__sizeof__() == b.size

    # Test `__cuda_array_interface__`
    keyset = {"data", "shape", "strides", "typestr", "version"}
    assert isinstance(b.__cuda_array_interface__, dict)
    assert set(b.__cuda_array_interface__) == keyset
    assert b.__cuda_array_interface__["data"] == (b.ptr, False)
    assert b.__cuda_array_interface__["shape"] == (b.size,)
    assert b.__cuda_array_interface__["strides"] is None
    assert b.__cuda_array_interface__["typestr"] == "|u1"
    assert b.__cuda_array_interface__["version"] == 0

    # Test conversion to bytes
    s = b.tobytes()
    assert isinstance(s, bytes)
    assert len(s) == len(b)

    # Test conversion from bytes
    b2 = rmm.DeviceBuffer.to_device(s)
    assert isinstance(b2, rmm.DeviceBuffer)
    assert len(b2) == len(s)

    # Test resizing
    b.resize(2)
    assert b.size == 2
    assert b.capacity() >= b.size


@pytest.mark.parametrize(
    "hb",
    [
        b"abc",
        bytearray(b"abc"),
        memoryview(b"abc"),
        np.asarray(memoryview(b"abc")),
        np.arange(3, dtype="u1"),
    ],
)
def test_rmm_device_buffer_memoryview_roundtrip(hb):
    mv = memoryview(hb)
    db = rmm.DeviceBuffer.to_device(hb)
    hb2 = db.copy_to_host()
    assert isinstance(hb2, np.ndarray)
    mv2 = memoryview(hb2)
    assert mv == mv2
    hb3a = bytearray(mv.nbytes)
    hb3b = db.copy_to_host(hb3a)
    assert hb3a is hb3b
    mv3 = memoryview(hb3b)
    assert mv == mv3
    hb4a = np.empty_like(mv)
    hb4b = db.copy_to_host(hb4a)
    assert hb4a is hb4b
    mv4 = memoryview(hb4b)
    assert mv == mv4


@pytest.mark.parametrize(
    "hb",
    [
        None,
        "abc",
        123,
        b"",
        np.ones((2,), "u2"),
        np.ones((2, 2), "u1"),
        np.ones(4, "u1")[::2],
        b"abc",
        bytearray(b"abc"),
        memoryview(b"abc"),
        np.asarray(memoryview(b"abc")),
        np.arange(3, dtype="u1"),
    ],
)
def test_rmm_device_buffer_bytes_roundtrip(hb):
    try:
        mv = memoryview(hb)
    except TypeError:
        with pytest.raises(TypeError):
            rmm.DeviceBuffer.to_device(hb)
    else:
        if mv.format != "B":
            with pytest.raises(ValueError):
                rmm.DeviceBuffer.to_device(hb)
        elif len(mv.strides) != 1:
            with pytest.raises(ValueError):
                rmm.DeviceBuffer.to_device(hb)
        elif mv.strides[0] != 1:
            with pytest.raises(ValueError):
                rmm.DeviceBuffer.to_device(hb)
        else:
            db = rmm.DeviceBuffer.to_device(hb)
            hb2 = db.tobytes()
            mv2 = memoryview(hb2)
            assert mv == mv2
            hb3 = bytes(db)
            mv3 = memoryview(hb3)
            assert mv == mv3


@pytest.mark.parametrize(
    "hb",
    [
        b"abc",
        bytearray(b"abc"),
        memoryview(b"abc"),
        np.asarray(memoryview(b"abc")),
        np.array([97, 98, 99], dtype="u1"),
    ],
)
def test_rmm_device_buffer_copy_from_host(hb):
    db = rmm.DeviceBuffer.to_device(np.zeros(10, dtype="u1"))
    db.copy_from_host(hb)

    expected = np.array([97, 98, 99, 0, 0, 0, 0, 0, 0, 0], dtype="u1")
    result = db.copy_to_host()

    np.testing.assert_equal(expected, result)


@pytest.mark.parametrize(
    "cuda_ary",
    [
        lambda: rmm.DeviceBuffer.to_device(b"abc"),
        lambda: cuda.to_device(np.array([97, 98, 99], dtype="u1")),
    ],
)
def test_rmm_device_buffer_copy_from_device(cuda_ary):
    cuda_ary = cuda_ary()
    db = rmm.DeviceBuffer.to_device(np.zeros(10, dtype="u1"))
    db.copy_from_device(cuda_ary)

    expected = np.array([97, 98, 99, 0, 0, 0, 0, 0, 0, 0], dtype="u1")
    result = db.copy_to_host()

    np.testing.assert_equal(expected, result)


@pytest.mark.parametrize("hb", [b"", b"123", b"abc"])
def test_rmm_device_buffer_pickle_roundtrip(hb):
    db = rmm.DeviceBuffer.to_device(hb)
    pb = pickle.dumps(db)
    del db
    db2 = pickle.loads(pb)
    hb2 = db2.tobytes()
    assert hb == hb2
    # out-of-band
    if pickle.HIGHEST_PROTOCOL >= 5:
        db = rmm.DeviceBuffer.to_device(hb)
        buffers = []
        pb2 = pickle.dumps(db, protocol=5, buffer_callback=buffers.append)
        del db
        assert len(buffers) == 1
        assert isinstance(buffers[0], pickle.PickleBuffer)
        assert bytes(buffers[0]) == hb
        db3 = pickle.loads(pb2, buffers=buffers)
        hb3 = db3.tobytes()
        assert hb3 == hb


@pytest.mark.parametrize("stream", [cuda.default_stream(), cuda.stream()])
def test_rmm_pool_numba_stream(stream):
    rmm.reinitialize(pool_allocator=True)

    stream = rmm._cuda.stream.Stream(stream)
    a = rmm._lib.device_buffer.DeviceBuffer(size=3, stream=stream)

    assert a.size == 3
    assert a.ptr != 0


def test_rmm_cupy_allocator():
    cupy = pytest.importorskip("cupy")

    m = rmm.rmm_cupy_allocator(42)
    assert m.mem.size == 42
    assert m.mem.ptr != 0
    assert isinstance(m.mem._owner, rmm.DeviceBuffer)

    m = rmm.rmm_cupy_allocator(0)
    assert m.mem.size == 0
    assert m.mem.ptr == 0
    assert isinstance(m.mem._owner, rmm.DeviceBuffer)

    cupy.cuda.set_allocator(rmm.rmm_cupy_allocator)
    a = cupy.arange(10)
    assert isinstance(a.data.mem._owner, rmm.DeviceBuffer)


@pytest.mark.parametrize("stream", ["null", "async"])
def test_rmm_pool_cupy_allocator_with_stream(stream):
    cupy = pytest.importorskip("cupy")

    rmm.reinitialize(pool_allocator=True)
    cupy.cuda.set_allocator(rmm.rmm_cupy_allocator)

    if stream == "null":
        stream = cupy.cuda.stream.Stream.null
    else:
        stream = cupy.cuda.stream.Stream()

    with stream:
        m = rmm.rmm_cupy_allocator(42)
        assert m.mem.size == 42
        assert m.mem.ptr != 0
        assert isinstance(m.mem._owner, rmm.DeviceBuffer)

        m = rmm.rmm_cupy_allocator(0)
        assert m.mem.size == 0
        assert m.mem.ptr == 0
        assert isinstance(m.mem._owner, rmm.DeviceBuffer)

        a = cupy.arange(10)
        assert isinstance(a.data.mem._owner, rmm.DeviceBuffer)

    # Deleting all allocations known by the RMM pool is required
    # before rmm.reinitialize(), otherwise it may segfault.
    del a

    rmm.reinitialize()


def test_rmm_pool_cupy_allocator_stream_lifetime():
    cupy = pytest.importorskip("cupy")

    rmm.reinitialize(pool_allocator=True)
    cupy.cuda.set_allocator(rmm.rmm_cupy_allocator)

    stream = cupy.cuda.stream.Stream()

    stream.use()
    x = cupy.arange(10)
    del stream

    del x


@pytest.mark.parametrize("dtype", _dtypes)
@pytest.mark.parametrize("nelem", _nelems)
@pytest.mark.parametrize("alloc", _allocs)
def test_pool_memory_resource(dtype, nelem, alloc):
    mr = rmm.mr.PoolMemoryResource(
        rmm.mr.CudaMemoryResource(),
        initial_pool_size=1 << 22,
        maximum_pool_size=1 << 23,
    )
    rmm.mr.set_current_device_resource(mr)
    assert rmm.mr.get_current_device_resource_type() is type(mr)
    array_tester(dtype, nelem, alloc)


@pytest.mark.parametrize("dtype", _dtypes)
@pytest.mark.parametrize("nelem", _nelems)
@pytest.mark.parametrize("alloc", _allocs)
@pytest.mark.parametrize(
    "upstream",
    [
        lambda: rmm.mr.CudaMemoryResource(),
        lambda: rmm.mr.ManagedMemoryResource(),
    ],
)
def test_fixed_size_memory_resource(dtype, nelem, alloc, upstream):
    mr = rmm.mr.FixedSizeMemoryResource(
        upstream(), block_size=1 << 20, blocks_to_preallocate=128
    )
    rmm.mr.set_current_device_resource(mr)
    assert rmm.mr.get_current_device_resource_type() is type(mr)
    array_tester(dtype, nelem, alloc)


@pytest.mark.parametrize("dtype", _dtypes)
@pytest.mark.parametrize("nelem", _nelems)
@pytest.mark.parametrize("alloc", _allocs)
@pytest.mark.parametrize(
    "upstream_mr",
    [
        lambda: rmm.mr.CudaMemoryResource(),
        lambda: rmm.mr.ManagedMemoryResource(),
        lambda: rmm.mr.PoolMemoryResource(
            rmm.mr.CudaMemoryResource(), 1 << 20
        ),
    ],
)
def test_binning_memory_resource(dtype, nelem, alloc, upstream_mr):
    upstream = upstream_mr()

    # Add fixed-size bins 256KiB, 512KiB, 1MiB, 2MiB, 4MiB
    mr = rmm.mr.BinningMemoryResource(upstream, 18, 22)

    # Test adding some explicit bin MRs
    fixed_mr = rmm.mr.FixedSizeMemoryResource(upstream, 1 << 10)
    cuda_mr = rmm.mr.CudaMemoryResource()
    mr.add_bin(1 << 10, fixed_mr)  # 1KiB bin
    mr.add_bin(1 << 23, cuda_mr)  # 8MiB bin

    rmm.mr.set_current_device_resource(mr)
    assert rmm.mr.get_current_device_resource_type() is type(mr)
    array_tester(dtype, nelem, alloc)


def test_reinitialize_max_pool_size():
    rmm.reinitialize(
        pool_allocator=True, initial_pool_size=0, maximum_pool_size=1 << 23
    )
    rmm.DeviceBuffer().resize((1 << 23) - 1)


def test_reinitialize_max_pool_size_exceeded():
    rmm.reinitialize(
        pool_allocator=True, initial_pool_size=0, maximum_pool_size=1 << 23
    )
    with pytest.raises(MemoryError):
        rmm.DeviceBuffer().resize(1 << 24)


def test_reinitialize_initial_pool_size_gt_max():
    with pytest.raises(RuntimeError) as e:
        rmm.reinitialize(
            pool_allocator=True,
            initial_pool_size=1 << 11,
            maximum_pool_size=1 << 10,
        )
    assert "Initial pool size exceeds the maximum pool size" in str(e.value)


@pytest.mark.parametrize("dtype", _dtypes)
@pytest.mark.parametrize("nelem", _nelems)
@pytest.mark.parametrize("alloc", _allocs)
def test_rmm_enable_disable_logging(dtype, nelem, alloc, tmpdir):
    suffix = ".csv"

    base_name = str(tmpdir.join("rmm_log.csv"))

    rmm.enable_logging(log_file_name=base_name)
    print(rmm.mr.get_per_device_resource(0))
    array_tester(dtype, nelem, alloc)
    rmm.mr._flush_logs()

    # Need to open separately because the device ID is appended to filename
    fname = base_name[: -len(suffix)] + ".dev0" + suffix
    try:
        with open(fname, "rb") as f:
            csv = f.read()
            assert csv.find(b"Time,Action,Pointer,Size,Stream") >= 0
    finally:
        os.remove(fname)

    rmm.disable_logging()


def test_mr_devicebuffer_lifetime():
    # Test ensures MR/Stream lifetime is longer than DeviceBuffer. Even if all
    # references go out of scope
    # Create new Pool MR
    rmm.mr.set_current_device_resource(
        rmm.mr.PoolMemoryResource(rmm.mr.get_current_device_resource())
    )

    # Creates a new non-default stream
    stream = rmm._cuda.stream.Stream()

    # Allocate DeviceBuffer with Pool and Stream
    a = rmm.DeviceBuffer(size=10, stream=stream)

    # Change current MR. Will cause Pool to go out of scope
    rmm.mr.set_current_device_resource(rmm.mr.CudaMemoryResource())

    # Force collection to ensure objects are cleaned up
    gc.collect()

    # Delete a. Used to crash before. Pool MR should still be alive
    del a


def test_mr_upstream_lifetime():
    # Simple test to ensure upstream MRs are deallocated before downstream MR
    cuda_mr = rmm.mr.CudaMemoryResource()

    pool_mr = rmm.mr.PoolMemoryResource(cuda_mr)

    # Delete cuda_mr first. Should be kept alive by pool_mr
    del cuda_mr
    del pool_mr


@pytest.mark.skipif(
    (_driver_version, _runtime_version) < (11020, 11020),
    reason="cudaMallocAsync not supported",
)
@pytest.mark.parametrize("dtype", _dtypes)
@pytest.mark.parametrize("nelem", _nelems)
@pytest.mark.parametrize("alloc", _allocs)
def test_cuda_async_memory_resource(dtype, nelem, alloc):
    mr = rmm.mr.CudaAsyncMemoryResource()
    rmm.mr.set_current_device_resource(mr)
    assert rmm.mr.get_current_device_resource_type() is type(mr)
    array_tester(dtype, nelem, alloc)


@pytest.mark.skipif(
    (_driver_version, _runtime_version) < (11020, 11020),
    reason="cudaMallocAsync not supported",
)
@pytest.mark.parametrize("nelems", _nelems)
def test_cuda_async_memory_resource_stream(nelems):
    # test that using CudaAsyncMemoryResource
    # with a non-default stream works
    mr = rmm.mr.CudaAsyncMemoryResource()
    rmm.mr.set_current_device_resource(mr)
    stream = rmm._cuda.stream.Stream()
    expected = np.full(nelems, 5, dtype="u1")
    dbuf = rmm.DeviceBuffer.to_device(expected, stream=stream)
    result = np.asarray(dbuf.copy_to_host())
    np.testing.assert_equal(expected, result)


<<<<<<< HEAD
def test_tracking_resource_adaptor():

    cuda_mr = rmm.mr.CudaMemoryResource()

    mr = rmm.mr.TrackingResourceAdaptor(cuda_mr, capture_stacks=True)

    rmm.mr.set_current_device_resource(mr)

    buffers = [rmm.DeviceBuffer(size=1000) for _ in range(10)]

    for i in range(9, 0, -2):
        del buffers[i]

    assert mr.allocation_counts == {
        "current_bytes": 5000,
        "current_count": 5,
        "peak_bytes": 10000,
        "peak_count": 10,
        "total_bytes": 10000,
        "total_count": 10,
    }

    # Push a new Tracking adaptor
    mr2 = rmm.mr.TrackingResourceAdaptor(mr, capture_stacks=True)
    rmm.mr.set_current_device_resource(mr2)

    for _ in range(2):
        buffers.append(rmm.DeviceBuffer(size=1000))

    assert mr2.allocation_counts == {
        "current_bytes": 2000,
        "current_count": 2,
        "peak_bytes": 2000,
        "peak_count": 2,
        "total_bytes": 2000,
        "total_count": 2,
    }
    assert mr.allocation_counts == {
        "current_bytes": 7000,
        "current_count": 7,
        "peak_bytes": 10000,
        "peak_count": 10,
        "total_bytes": 12000,
        "total_count": 12,
    }

    # Ensure we get back a non-empty string for the allocations
    assert len(mr.get_outstanding_allocations_str()) > 0

    del buffers
    gc.collect()

    assert mr2.allocation_counts == {
        "current_bytes": 0,
        "current_count": 0,
        "peak_bytes": 2000,
        "peak_count": 2,
        "total_bytes": 2000,
        "total_count": 2,
    }
    assert mr.allocation_counts == {
        "current_bytes": 0,
        "current_count": 0,
        "peak_bytes": 10000,
        "peak_count": 10,
        "total_bytes": 12000,
        "total_count": 12,
    }

    # make sure the allocations string is now empty
    assert len(mr2.get_outstanding_allocations_str()) == 0
    assert len(mr.get_outstanding_allocations_str()) == 0
=======
@pytest.mark.skipif(
    (_driver_version, _runtime_version) < (11020, 11020),
    reason="cudaMallocAsync not supported",
)
@pytest.mark.parametrize("nelem", _nelems)
@pytest.mark.parametrize("alloc", _allocs)
def test_cuda_async_memory_resource_threshold(nelem, alloc):
    # initial pool size == 0
    mr = rmm.mr.CudaAsyncMemoryResource(
        initial_pool_size=0, release_threshold=nelem
    )
    rmm.mr.set_current_device_resource(mr)
    array_tester("u1", nelem, alloc)  # should not trigger release
    array_tester("u1", 2 * nelem, alloc)  # should trigger release
>>>>>>> 838474d7
<|MERGE_RESOLUTION|>--- conflicted
+++ resolved
@@ -539,7 +539,22 @@
     np.testing.assert_equal(expected, result)
 
 
-<<<<<<< HEAD
+@pytest.mark.skipif(
+    (_driver_version, _runtime_version) < (11020, 11020),
+    reason="cudaMallocAsync not supported",
+)
+@pytest.mark.parametrize("nelem", _nelems)
+@pytest.mark.parametrize("alloc", _allocs)
+def test_cuda_async_memory_resource_threshold(nelem, alloc):
+    # initial pool size == 0
+    mr = rmm.mr.CudaAsyncMemoryResource(
+        initial_pool_size=0, release_threshold=nelem
+    )
+    rmm.mr.set_current_device_resource(mr)
+    array_tester("u1", nelem, alloc)  # should not trigger release
+    array_tester("u1", 2 * nelem, alloc)  # should trigger release
+
+
 def test_tracking_resource_adaptor():
 
     cuda_mr = rmm.mr.CudaMemoryResource()
@@ -611,20 +626,4 @@
 
     # make sure the allocations string is now empty
     assert len(mr2.get_outstanding_allocations_str()) == 0
-    assert len(mr.get_outstanding_allocations_str()) == 0
-=======
-@pytest.mark.skipif(
-    (_driver_version, _runtime_version) < (11020, 11020),
-    reason="cudaMallocAsync not supported",
-)
-@pytest.mark.parametrize("nelem", _nelems)
-@pytest.mark.parametrize("alloc", _allocs)
-def test_cuda_async_memory_resource_threshold(nelem, alloc):
-    # initial pool size == 0
-    mr = rmm.mr.CudaAsyncMemoryResource(
-        initial_pool_size=0, release_threshold=nelem
-    )
-    rmm.mr.set_current_device_resource(mr)
-    array_tester("u1", nelem, alloc)  # should not trigger release
-    array_tester("u1", 2 * nelem, alloc)  # should trigger release
->>>>>>> 838474d7
+    assert len(mr.get_outstanding_allocations_str()) == 0
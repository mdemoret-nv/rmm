--- conflicted
+++ resolved
@@ -384,44 +384,6 @@
             maximum_pool_size=1 << 10,
         )
     assert "Initial pool size exceeds the maximum pool size" in str(e.value)
-<<<<<<< HEAD
-
-
-def test_mr_devicebuffer_lifetime():
-    # Test ensures MR/Stream lifetime is longer than DeviceBuffer. Even if all
-    # references go out of scope
-    # Create new Pool MR
-    rmm.mr.set_current_device_resource(
-        rmm.mr.PoolMemoryResource(rmm.mr.get_current_device_resource())
-    )
-
-    # Creates a new non-default stream
-    stream = rmm._cuda.stream.Stream()
-
-    # Allocate DeviceBuffer with Pool and Stream
-    a = rmm.DeviceBuffer(size=10, stream=stream)
-
-    # Change current MR. Will cause Pool to go out of scope
-    rmm.mr.set_current_device_resource(rmm.mr.CudaMemoryResource())
-
-    # Force collection to ensure objects are cleaned up
-    gc.collect()
-
-    # Delete a. Used to crash before. Pool MR should still be alive
-    del a
-
-
-def test_mr_upstream_lifetime():
-    # Simple test to ensure upstream MRs are deallocated before downstream MR
-    cuda_mr = rmm.mr.CudaMemoryResource()
-
-    pool_mr = rmm.mr.PoolMemoryResource(cuda_mr)
-
-    # Delete cuda_mr first. Should be kept alive by pool_mr
-    del cuda_mr
-    del pool_mr
-=======
-    rmm.reinitialize()
 
 
 @pytest.mark.parametrize("dtype", _dtypes)
@@ -448,4 +410,38 @@
 
     rmm.disable_logging()
     rmm.reinitialize()
->>>>>>> e737e688
+
+
+def test_mr_devicebuffer_lifetime():
+    # Test ensures MR/Stream lifetime is longer than DeviceBuffer. Even if all
+    # references go out of scope
+    # Create new Pool MR
+    rmm.mr.set_current_device_resource(
+        rmm.mr.PoolMemoryResource(rmm.mr.get_current_device_resource())
+    )
+
+    # Creates a new non-default stream
+    stream = rmm._cuda.stream.Stream()
+
+    # Allocate DeviceBuffer with Pool and Stream
+    a = rmm.DeviceBuffer(size=10, stream=stream)
+
+    # Change current MR. Will cause Pool to go out of scope
+    rmm.mr.set_current_device_resource(rmm.mr.CudaMemoryResource())
+
+    # Force collection to ensure objects are cleaned up
+    gc.collect()
+
+    # Delete a. Used to crash before. Pool MR should still be alive
+    del a
+
+
+def test_mr_upstream_lifetime():
+    # Simple test to ensure upstream MRs are deallocated before downstream MR
+    cuda_mr = rmm.mr.CudaMemoryResource()
+
+    pool_mr = rmm.mr.PoolMemoryResource(cuda_mr)
+
+    # Delete cuda_mr first. Should be kept alive by pool_mr
+    del cuda_mr
+    del pool_mr
